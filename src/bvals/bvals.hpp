#ifndef BVALS_BVALS_HPP_
#define BVALS_BVALS_HPP_
//========================================================================================
// Athena++ astrophysical MHD code
// Copyright(C) 2014 James M. Stone <jmstone@princeton.edu> and other code contributors
// Licensed under the 3-clause BSD License, see LICENSE file for details
//========================================================================================
//! \file bvals.hpp
//  \brief defines BoundaryBase, BoundaryValues classes used for setting BCs on all data

// C headers

// C++ headers
#include <string>   // string
#include <vector>

// Athena++ headers
#include "../athena.hpp"
#include "../athena_arrays.hpp"
#include "./bvals_interfaces.hpp"

// MPI headers
#ifdef MPI_PARALLEL
#include <mpi.h>
#endif

// forward declarations
// TODO(felker): how many of these foward declarations are actually needed now?
// Can #include "./bvals_interfaces.hpp" suffice?
class Mesh;
class MeshBlock;
class MeshBlockTree;
class ParameterInput;
class Coordinates;
struct RegionSize;
<<<<<<< HEAD
=======
struct FaceField;

// TODO(felker): nest these enum definitions inside bvals/ classes, when possible.

// DEPRECATED(felker): maintain old-style (ALL_CAPS) enumerators as unscoped,unnamed types
// Keep for compatibility with user-provided pgen/ files. Use only new types internally.

// GCC 6 added Enumerator Attr (v6.1 released on 2016-04-27)
// TODO(felker): replace with C++14 [[deprecated]] attributes if we ever bump --std=c++14
#if (defined(__GNUC__) &&__GNUC__ >= 6) || (defined(__clang__) && __clang_major__ >= 3)
enum {FACE_UNDEF __attribute__((deprecated)) = -1,
      INNER_X1 __attribute__((deprecated)),
      OUTER_X1 __attribute__((deprecated)),
      INNER_X2 __attribute__((deprecated)),
      OUTER_X2 __attribute__((deprecated)),
      INNER_X3 __attribute__((deprecated)),
      OUTER_X3 __attribute__((deprecated))};
enum {BLOCK_BNDRY __attribute__((deprecated)) = -1,
      BNDRY_UNDEF __attribute__((deprecated)),
      REFLECTING_BNDRY __attribute__((deprecated)),
      OUTFLOW_BNDRY __attribute__((deprecated)),
      USER_BNDRY __attribute__((deprecated)),
      PERIODIC_BNDRY __attribute__((deprecated)),
      POLAR_BNDRY __attribute__((deprecated)),
      POLAR_BNDRY_WEDGE __attribute__((deprecated)),
      SHEAR_PERIODIC_BNDRY __attribute__((deprecated))};
#else
enum {FACE_UNDEF = -1, INNER_X1, OUTER_X1, INNER_X2, OUTER_X2, INNER_X3, OUTER_X3};
enum {BLOCK_BNDRY = -1, BNDRY_UNDEF, REFLECTING_BNDRY, OUTFLOW_BNDRY, USER_BNDRY,
      PERIODIC_BNDRY, POLAR_BNDRY, POLAR_BNDRY_WEDGE, SHEAR_PERIODIC_BNDRY};
#endif

// identifiers for all 6 faces of a MeshBlock
enum BoundaryFace {undef=-1, inner_x1=0, outer_x1=1, inner_x2=2, outer_x2=3,
                   inner_x3=4, outer_x3=5};
// TODO(felker): BoundaryFace must be unscoped enum, for now. Its enumerators are used as
// int to index regular arrays (not AthenaArrays). Hence enumerator values are specified.

// identifiers for boundary conditions
enum class BoundaryFlag {block=-1, undef, reflect, outflow, user, periodic,
                         polar, polar_wedge, shear_periodic};

// identifiers for types of neighbor blocks (connectivity with current MeshBlock)
enum class NeighborConnect {none, face, edge, corner}; // degenerate/shared part of block

// identifiers for status of MPI boundary communications
enum class BoundaryStatus {waiting, arrived, completed};

// flags to mark which variables are reversed across polar boundary
constexpr const bool flip_across_pole_hydro[] = {false, false, true, true, false};
constexpr const bool flip_across_pole_field[] = {false, true, true};

//----------------------------------------------------------------------------------------
//! \struct NeighborBlock
//  \brief neighbor rank, level, and ids

struct NeighborBlock { // not aggregate nor POD type
  int rank, level, gid, lid, ox1, ox2, ox3, fi1, fi2, bufid, eid, targetid;
  NeighborConnect type;
  BoundaryFace fid;
  bool polar; // flag indicating boundary is across a pole
  bool shear; // flag indicating boundary is attaching shearing periodic boundaries.
  NeighborBlock() : rank(-1), level(-1), gid(-1), lid(-1), ox1(-1), ox2(-1), ox3(-1),
                    fi1(-1), fi2(-1), bufid(-1), eid(-1), targetid(-1),
                    type(NeighborConnect::none), fid(BoundaryFace::undef), polar(false),
                    shear(false) {}
  void SetNeighbor(int irank, int ilevel, int igid, int ilid, int iox1, int iox2,
                   int iox3, NeighborConnect itype, int ibid, int itargetid,
                   bool ipolar, bool ishear, int ifi1, int ifi2);
};

//----------------------------------------------------------------------------------------
//! \struct PolarNeighborBlock
//  \brief Struct for describing neighbors around pole at same radius and polar angle

struct PolarNeighborBlock { // aggregate and POD
  int rank;    // MPI rank of neighbor
  int lid;     // local ID of neighbor
  int gid;     // global ID of neighbor
  bool north;  // flag that is true for North pole and false for South pole
};

//! \struct NeighborIndexes
//  \brief data to describe MeshBlock neighbors
struct NeighborIndexes { // aggregate and POD
  int ox1, ox2, ox3, fi1, fi2;
  NeighborConnect type;
  // User-provided ctor is unnecessary and prevents the type from being POD and aggregate:
  // NeighborIndexes() {
  //   ox1=0; ox2=0; ox3=0; fi1=0; fi2=0;
  //   type=NeighborConnect::none;
  // }

  // This struct's implicitly-defined or defaulted default ctor is trivial, implying that
  // NeighborIndexes is a trivial type. Combined with standard layout --> POD. Advantages:

  // No user-provided ctor: value initialization first performs zero initialization (then
  // default initialization if ctor is non-trivial)

  // Aggregate type: supports aggregate initialization {}

  // POD type: safely copy objects via memcpy, no memory padding in the beginning of
  // object, C portability, supports static initialization
};

//! \struct BoundaryData
//  \brief structure storing boundary information
struct BoundaryData { // aggregate and POD (even when MPI_PARALLEL is defined)
  int nbmax;
  BoundaryStatus flag[56];
  Real *send[56], *recv[56];
#ifdef MPI_PARALLEL
  MPI_Request req_send[56], req_recv[56];
#endif
};


//---------------------- prototypes for all BC functions ---------------------------------
void ReflectInnerX1(MeshBlock *pmb, Coordinates *pco, AthenaArray<Real> &prim,
                    FaceField &b, Real time, Real dt,
                    int il, int iu, int jl, int ju, int kl, int ku, int ngh);
void ReflectInnerX2(MeshBlock *pmb, Coordinates *pco, AthenaArray<Real> &prim,
                    FaceField &b, Real time, Real dt,
                    int il, int iu, int jl, int ju, int kl, int ku, int ngh);
void ReflectInnerX3(MeshBlock *pmb, Coordinates *pco, AthenaArray<Real> &prim,
                    FaceField &b, Real time, Real dt,
                    int il, int iu, int jl, int ju, int kl, int ku, int ngh);
void ReflectOuterX1(MeshBlock *pmb, Coordinates *pco, AthenaArray<Real> &prim,
                    FaceField &b, Real time, Real dt,
                    int il, int iu, int jl, int ju, int kl, int ku, int ngh);
void ReflectOuterX2(MeshBlock *pmb, Coordinates *pco, AthenaArray<Real> &prim,
                    FaceField &b, Real time, Real dt,
                    int il, int iu, int jl, int ju, int kl, int ku, int ngh);
void ReflectOuterX3(MeshBlock *pmb, Coordinates *pco, AthenaArray<Real> &prim,
                    FaceField &b, Real time, Real dt,
                    int il, int iu, int jl, int ju, int kl, int ku, int ngh);

void OutflowInnerX1(MeshBlock *pmb, Coordinates *pco, AthenaArray<Real> &prim,
                    FaceField &b, Real time, Real dt,
                    int il, int iu, int jl, int ju, int kl, int ku, int ngh);
void OutflowInnerX2(MeshBlock *pmb, Coordinates *pco, AthenaArray<Real> &prim,
                    FaceField &b, Real time, Real dt,
                    int il, int iu, int jl, int ju, int kl, int ku, int ngh);
void OutflowInnerX3(MeshBlock *pmb, Coordinates *pco, AthenaArray<Real> &prim,
                    FaceField &b, Real time, Real dt,
                    int il, int iu, int jl, int ju, int kl, int ku, int ngh);
void OutflowOuterX1(MeshBlock *pmb, Coordinates *pco, AthenaArray<Real> &prim,
                    FaceField &b, Real time, Real dt,
                    int il, int iu, int jl, int ju, int kl, int ku, int ngh);
void OutflowOuterX2(MeshBlock *pmb, Coordinates *pco, AthenaArray<Real> &prim,
                    FaceField &b, Real time, Real dt,
                    int il, int iu, int jl, int ju, int kl, int ku, int ngh);
void OutflowOuterX3(MeshBlock *pmb, Coordinates *pco, AthenaArray<Real> &prim,
                    FaceField &b, Real time, Real dt,
                    int il, int iu, int jl, int ju, int kl, int ku, int ngh);

void PolarWedgeInnerX2(MeshBlock *pmb, Coordinates *pco, AthenaArray<Real> &prim,
                       FaceField &b, Real time, Real dt,
                       int il, int iu, int jl, int ju, int kl, int ku, int ngh);
void PolarWedgeOuterX2(MeshBlock *pmb, Coordinates *pco, AthenaArray<Real> &prim,
                       FaceField &b, Real time, Real dt,
                       int il, int iu, int jl, int ju, int kl, int ku, int ngh);

>>>>>>> a03fa08a

// functions to return boundary flag given input string, and vice versa
BoundaryFlag GetBoundaryFlag(const std::string& input_string);
std::string GetBoundaryString(BoundaryFlag input_flag);

//----------------------------------------------------------------------------------------
//! \class BoundaryBase
//  \brief Base class for all the BoundaryValues classes

// Mid-2018, BoundaryBase (no virtual methods) is the parent class to 3x derived classes:
// BoundaryValues, GravityBoundaryValues, MGBoundaryValues. However, the key class members
// are all static; is there a reason for the other members to not be static?

// TODO(felker): describe its contents, and why it has so much in common with Multigrid:

// After redesign, it should only be the parent class to 2x classes: MGBoundaryValues
// and BoundaryValues (or new analog). It should probably be merged with BoundaryValues,
// and MGBoundaryValues should be made into a new BoundaryVariables derived class

// Notation question: boundary value vs. boundary condition vs. boundary function
// BE CONSISTENT. What should the classes be named?

// KGF: potential names = BoundaryLogic, BoundaryNeighbors, BoundaryBase
// Used in mesh.hpp, meshblock_tree.hpp (Friend class), bvals_mg/grav*
class BoundaryBase {
 public:
  BoundaryBase(Mesh *pm, LogicalLocation iloc, RegionSize isize,
               BoundaryFlag *input_bcs);
  virtual ~BoundaryBase();

  // Currently, these 2x static data members are shared among 3x possible derived class
  // instances: BoundaryValues, MGBoundaryValues, GravityBoundaryValues

  // 1x pair (neighbor index, buffer ID) per entire SET of separate variable buffers
  // (Hydro, Field, Passive Scalar, Gravity, etc.). Greedy allocation for worst-case
  // of refined 3D; only 26 entries needed/initialized if unrefined 3D, e.g.
  static NeighborIndexes ni[56];
  static int bufid[56];

  NeighborBlock neighbor[56];
  int nneighbor;
  int nblevel[3][3][3];
  LogicalLocation loc;
  BoundaryFlag block_bcs[6];
  PolarNeighborBlock *polar_neighbor_north, *polar_neighbor_south;

  static int CreateBvalsMPITag(int lid, int bufid, int phys);
  static int CreateBufferID(int ox1, int ox2, int ox3, int fi1, int fi2);
  static int BufferID(int dim, bool multilevel);
  static int FindBufferID(int ox1, int ox2, int ox3, int fi1, int fi2);

  void SearchAndSetNeighbors(MeshBlockTree &tree, int *ranklist, int *nslist);

 protected:
  // 1D refined or unrefined=2
  // 2D refined=12, unrefined=8
  // 3D refined=56, unrefined=26. Refinement adds: 3*6 faces + 1*12 edges = +30 neighbors
  static int maxneighbor_;

  Mesh *pmy_mesh_;
  RegionSize block_size_;
  AthenaArray<Real> sarea_[2];

 private:
  // calculate 3x shared static data members when constructing only the 1st class instance
  // int maxneighbor_=BufferID() computes ni[] and then calls bufid[]=CreateBufferID()
  static bool called_;
};

//----------------------------------------------------------------------------------------
//! \class BoundaryValues
//  \brief centralized class for interacting with individual variable boundary data

// KGF: BoundaryShared, BoundaryCommon, BoundaryCoupled, (keep?) BoundaryValues
// BoundaryInterface (as in "centralized interface for interacting with
//        BoundaryVariables", but this conflicts with "OO interfaces" and

class BoundaryValues : public BoundaryBase, //public BoundaryPhysics,
                       public BoundaryCommunication {
 public:
  BoundaryValues(MeshBlock *pmb, BoundaryFlag *input_bcs, ParameterInput *pin);
  ~BoundaryValues();

  // must repeat function declarations to override the pure virtual methods from
  // BoundaryCommunication parent class:

  // called in BoundaryValues() constructor/destructor:
  // void InitBoundaryData(BoundaryData &bd, BoundaryQuantity type) final;
  // void DestroyBoundaryData(BoundaryData &bd) final;

  // called before time-stepper:
  void SetupPersistentMPI() final; // setup MPI requests
  // void StartReceivingForInit(bool cons_and_field) final;
  // void ClearBoundaryForInit(bool cons_and_field) final;

  // called during time-stepper:
  void StartReceiving(BoundaryCommSubset phase) final;
  void ClearBoundary(BoundaryCommSubset phase) final;

  // functions unique to BoundaryValues. these do not exist in individual BoundaryVariable

  // these typically define a coupled interaction of these boundary variables
  // KGF: will need to access AthenaArray<Real> &bcdst = pfield->bcc
  void ApplyPhysicalBoundaries(const Real time, const Real dt);

  // KGF: wrapper function for the following AMR-related actions:
  void ProlongateBoundaries(const Real time, const Real dt);

  // KGF: called within loop over nneighbor
  // KGF: this next function is also called within 3x loops over nk,nj,ni
  void RestrictGhostCellsOnSameLevel(const NeighborBlock& nb, int nk, int nj, int ni);
  void ApplyPhysicalBoundariesOnCoarseLevel(
      const NeighborBlock& nb, const Real time, const Real dt,
      int si, int ei, int sj, int ej, int sk, int ek);
  void ProlongateGhostCells(const NeighborBlock& nb,
                            int si, int ei, int sj, int ej, int sk, int ek);


  // The following 2x methods are unique to the BoundaryValues class, and serve only to
  // check the user's configuration. Called in Mesh::Initialize() after processing
  // ParameterInput(), before pbval->SetupPersistentMPI() is called in this class.
  void CheckBoundary();
  void CheckPolarBoundaries();

  // variable-length arrays of references to BoundaryVariable instances
  // containing all BoundaryVariable instances
  std::vector<BoundaryVariable *> bvars;  // preallocate (num_bvars)?
  // subset of bvars that are exchanged in main TimeIntegratorTaskList
  std::vector<BoundaryVariable *> bvars_main_int;

  // function for distributing unique "phys" bitfield IDs to BoundaryVariable objects
  int ReserveTagVariableIDs(int num_phys);

 private:
  MeshBlock *pmy_block_;  // ptr to MeshBlock containing this BoundaryValues
  // Set in the BoundaryValues() constructor based on block_bcs = input_bcs:
  // (these could probably all be moved to the FaceCenteredBoundaryVariable for the
  // flux_correction_fc.cpp functions. None are used in cc/)
  int num_north_polar_blocks_, num_south_polar_blocks_;
  int nface_, nedge_;

  // For spherical polar coordinates edge-case: if one MeshBlock wraps entirely around
  // (azimuthally) the pole, shift the k-axis by nx3/2 for cell- and face-centered
  // variables, & emf. Used in bvals_cc.cpp, bvals_fc.cpp. Calculated in BoundaryValues()
  AthenaArray<Real> azimuthal_shift_;

  // Store signed, but positive, integer corresponding to the next unused value to be used
  // as unique ID for a BoundaryVariable object's single set of MPI calls (formerly "enum
  // AthenaTagMPI"). 5 bits of unsigned integer representation are currently reserved
  // for this "phys" part of the bitfield tag, making 0, ..., 31 legal values
  int bvars_next_phys_id_; // should be identical for all BVals, MeshBlocks, MPI ranks

  BValFunc BoundaryFunction_[6];

  // Shearingbox (shared with Field and Hydro)
  // ShearingBoundaryBlock shbb_;  // shearing block properties: lists etc.
  // Real x1size_,x2size_,x3size_; // mesh_size.x1max-mesh_size.x1min etc. [Lx,Ly,Lz]
  // Real Omega_0_, qshear_;       // orbital freq and shear rate
  // int ShBoxCoord_;              // shearcoordinate type: 1 = xy (default), 2 = xz
  // int joverlap_;                // # of cells the shear runs over one block
  // Real ssize_;                  // # of ghost cells in x-z plane
  // Real eps_;                    // fraction part of the shear

  // int  send_inner_gid_[4], recv_inner_gid_[4]; // gid of meshblocks for communication
  // int  send_inner_lid_[4], recv_inner_lid_[4]; // lid of meshblocks for communication
  // int send_inner_rank_[4],recv_inner_rank_[4]; // rank of meshblocks for communication
  // int  send_outer_gid_[4], recv_outer_gid_[4]; // gid of meshblocks for communication
  // int  send_outer_lid_[4], recv_outer_lid_[4]; // lid of meshblocks for communication
  // int send_outer_rank_[4],recv_outer_rank_[4]; // rank of meshblocks for communication

  // temporary--- Added by @tomidakn on 2015-11-27 in f0f989f85f
  friend class Mesh;
  // KGF: necessary friendships in new framework
  friend class BoundaryVariable;
  friend class CellCenteredBoundaryVariable;
  friend class FaceCenteredBoundaryVariable;
};
#endif // BVALS_BVALS_HPP_<|MERGE_RESOLUTION|>--- conflicted
+++ resolved
@@ -33,172 +33,6 @@
 class ParameterInput;
 class Coordinates;
 struct RegionSize;
-<<<<<<< HEAD
-=======
-struct FaceField;
-
-// TODO(felker): nest these enum definitions inside bvals/ classes, when possible.
-
-// DEPRECATED(felker): maintain old-style (ALL_CAPS) enumerators as unscoped,unnamed types
-// Keep for compatibility with user-provided pgen/ files. Use only new types internally.
-
-// GCC 6 added Enumerator Attr (v6.1 released on 2016-04-27)
-// TODO(felker): replace with C++14 [[deprecated]] attributes if we ever bump --std=c++14
-#if (defined(__GNUC__) &&__GNUC__ >= 6) || (defined(__clang__) && __clang_major__ >= 3)
-enum {FACE_UNDEF __attribute__((deprecated)) = -1,
-      INNER_X1 __attribute__((deprecated)),
-      OUTER_X1 __attribute__((deprecated)),
-      INNER_X2 __attribute__((deprecated)),
-      OUTER_X2 __attribute__((deprecated)),
-      INNER_X3 __attribute__((deprecated)),
-      OUTER_X3 __attribute__((deprecated))};
-enum {BLOCK_BNDRY __attribute__((deprecated)) = -1,
-      BNDRY_UNDEF __attribute__((deprecated)),
-      REFLECTING_BNDRY __attribute__((deprecated)),
-      OUTFLOW_BNDRY __attribute__((deprecated)),
-      USER_BNDRY __attribute__((deprecated)),
-      PERIODIC_BNDRY __attribute__((deprecated)),
-      POLAR_BNDRY __attribute__((deprecated)),
-      POLAR_BNDRY_WEDGE __attribute__((deprecated)),
-      SHEAR_PERIODIC_BNDRY __attribute__((deprecated))};
-#else
-enum {FACE_UNDEF = -1, INNER_X1, OUTER_X1, INNER_X2, OUTER_X2, INNER_X3, OUTER_X3};
-enum {BLOCK_BNDRY = -1, BNDRY_UNDEF, REFLECTING_BNDRY, OUTFLOW_BNDRY, USER_BNDRY,
-      PERIODIC_BNDRY, POLAR_BNDRY, POLAR_BNDRY_WEDGE, SHEAR_PERIODIC_BNDRY};
-#endif
-
-// identifiers for all 6 faces of a MeshBlock
-enum BoundaryFace {undef=-1, inner_x1=0, outer_x1=1, inner_x2=2, outer_x2=3,
-                   inner_x3=4, outer_x3=5};
-// TODO(felker): BoundaryFace must be unscoped enum, for now. Its enumerators are used as
-// int to index regular arrays (not AthenaArrays). Hence enumerator values are specified.
-
-// identifiers for boundary conditions
-enum class BoundaryFlag {block=-1, undef, reflect, outflow, user, periodic,
-                         polar, polar_wedge, shear_periodic};
-
-// identifiers for types of neighbor blocks (connectivity with current MeshBlock)
-enum class NeighborConnect {none, face, edge, corner}; // degenerate/shared part of block
-
-// identifiers for status of MPI boundary communications
-enum class BoundaryStatus {waiting, arrived, completed};
-
-// flags to mark which variables are reversed across polar boundary
-constexpr const bool flip_across_pole_hydro[] = {false, false, true, true, false};
-constexpr const bool flip_across_pole_field[] = {false, true, true};
-
-//----------------------------------------------------------------------------------------
-//! \struct NeighborBlock
-//  \brief neighbor rank, level, and ids
-
-struct NeighborBlock { // not aggregate nor POD type
-  int rank, level, gid, lid, ox1, ox2, ox3, fi1, fi2, bufid, eid, targetid;
-  NeighborConnect type;
-  BoundaryFace fid;
-  bool polar; // flag indicating boundary is across a pole
-  bool shear; // flag indicating boundary is attaching shearing periodic boundaries.
-  NeighborBlock() : rank(-1), level(-1), gid(-1), lid(-1), ox1(-1), ox2(-1), ox3(-1),
-                    fi1(-1), fi2(-1), bufid(-1), eid(-1), targetid(-1),
-                    type(NeighborConnect::none), fid(BoundaryFace::undef), polar(false),
-                    shear(false) {}
-  void SetNeighbor(int irank, int ilevel, int igid, int ilid, int iox1, int iox2,
-                   int iox3, NeighborConnect itype, int ibid, int itargetid,
-                   bool ipolar, bool ishear, int ifi1, int ifi2);
-};
-
-//----------------------------------------------------------------------------------------
-//! \struct PolarNeighborBlock
-//  \brief Struct for describing neighbors around pole at same radius and polar angle
-
-struct PolarNeighborBlock { // aggregate and POD
-  int rank;    // MPI rank of neighbor
-  int lid;     // local ID of neighbor
-  int gid;     // global ID of neighbor
-  bool north;  // flag that is true for North pole and false for South pole
-};
-
-//! \struct NeighborIndexes
-//  \brief data to describe MeshBlock neighbors
-struct NeighborIndexes { // aggregate and POD
-  int ox1, ox2, ox3, fi1, fi2;
-  NeighborConnect type;
-  // User-provided ctor is unnecessary and prevents the type from being POD and aggregate:
-  // NeighborIndexes() {
-  //   ox1=0; ox2=0; ox3=0; fi1=0; fi2=0;
-  //   type=NeighborConnect::none;
-  // }
-
-  // This struct's implicitly-defined or defaulted default ctor is trivial, implying that
-  // NeighborIndexes is a trivial type. Combined with standard layout --> POD. Advantages:
-
-  // No user-provided ctor: value initialization first performs zero initialization (then
-  // default initialization if ctor is non-trivial)
-
-  // Aggregate type: supports aggregate initialization {}
-
-  // POD type: safely copy objects via memcpy, no memory padding in the beginning of
-  // object, C portability, supports static initialization
-};
-
-//! \struct BoundaryData
-//  \brief structure storing boundary information
-struct BoundaryData { // aggregate and POD (even when MPI_PARALLEL is defined)
-  int nbmax;
-  BoundaryStatus flag[56];
-  Real *send[56], *recv[56];
-#ifdef MPI_PARALLEL
-  MPI_Request req_send[56], req_recv[56];
-#endif
-};
-
-
-//---------------------- prototypes for all BC functions ---------------------------------
-void ReflectInnerX1(MeshBlock *pmb, Coordinates *pco, AthenaArray<Real> &prim,
-                    FaceField &b, Real time, Real dt,
-                    int il, int iu, int jl, int ju, int kl, int ku, int ngh);
-void ReflectInnerX2(MeshBlock *pmb, Coordinates *pco, AthenaArray<Real> &prim,
-                    FaceField &b, Real time, Real dt,
-                    int il, int iu, int jl, int ju, int kl, int ku, int ngh);
-void ReflectInnerX3(MeshBlock *pmb, Coordinates *pco, AthenaArray<Real> &prim,
-                    FaceField &b, Real time, Real dt,
-                    int il, int iu, int jl, int ju, int kl, int ku, int ngh);
-void ReflectOuterX1(MeshBlock *pmb, Coordinates *pco, AthenaArray<Real> &prim,
-                    FaceField &b, Real time, Real dt,
-                    int il, int iu, int jl, int ju, int kl, int ku, int ngh);
-void ReflectOuterX2(MeshBlock *pmb, Coordinates *pco, AthenaArray<Real> &prim,
-                    FaceField &b, Real time, Real dt,
-                    int il, int iu, int jl, int ju, int kl, int ku, int ngh);
-void ReflectOuterX3(MeshBlock *pmb, Coordinates *pco, AthenaArray<Real> &prim,
-                    FaceField &b, Real time, Real dt,
-                    int il, int iu, int jl, int ju, int kl, int ku, int ngh);
-
-void OutflowInnerX1(MeshBlock *pmb, Coordinates *pco, AthenaArray<Real> &prim,
-                    FaceField &b, Real time, Real dt,
-                    int il, int iu, int jl, int ju, int kl, int ku, int ngh);
-void OutflowInnerX2(MeshBlock *pmb, Coordinates *pco, AthenaArray<Real> &prim,
-                    FaceField &b, Real time, Real dt,
-                    int il, int iu, int jl, int ju, int kl, int ku, int ngh);
-void OutflowInnerX3(MeshBlock *pmb, Coordinates *pco, AthenaArray<Real> &prim,
-                    FaceField &b, Real time, Real dt,
-                    int il, int iu, int jl, int ju, int kl, int ku, int ngh);
-void OutflowOuterX1(MeshBlock *pmb, Coordinates *pco, AthenaArray<Real> &prim,
-                    FaceField &b, Real time, Real dt,
-                    int il, int iu, int jl, int ju, int kl, int ku, int ngh);
-void OutflowOuterX2(MeshBlock *pmb, Coordinates *pco, AthenaArray<Real> &prim,
-                    FaceField &b, Real time, Real dt,
-                    int il, int iu, int jl, int ju, int kl, int ku, int ngh);
-void OutflowOuterX3(MeshBlock *pmb, Coordinates *pco, AthenaArray<Real> &prim,
-                    FaceField &b, Real time, Real dt,
-                    int il, int iu, int jl, int ju, int kl, int ku, int ngh);
-
-void PolarWedgeInnerX2(MeshBlock *pmb, Coordinates *pco, AthenaArray<Real> &prim,
-                       FaceField &b, Real time, Real dt,
-                       int il, int iu, int jl, int ju, int kl, int ku, int ngh);
-void PolarWedgeOuterX2(MeshBlock *pmb, Coordinates *pco, AthenaArray<Real> &prim,
-                       FaceField &b, Real time, Real dt,
-                       int il, int iu, int jl, int ju, int kl, int ku, int ngh);
-
->>>>>>> a03fa08a
 
 // functions to return boundary flag given input string, and vice versa
 BoundaryFlag GetBoundaryFlag(const std::string& input_string);
@@ -316,7 +150,6 @@
   void ProlongateGhostCells(const NeighborBlock& nb,
                             int si, int ei, int sj, int ej, int sk, int ek);
 
-
   // The following 2x methods are unique to the BoundaryValues class, and serve only to
   // check the user's configuration. Called in Mesh::Initialize() after processing
   // ParameterInput(), before pbval->SetupPersistentMPI() is called in this class.

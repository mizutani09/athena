--- conflicted
+++ resolved
@@ -520,15 +520,11 @@
 
 
   //--- Step 9. --------------------------------------------------------------------------
-<<<<<<< HEAD
-  // Make the final outputs
-=======
   // Output the final cycle diagnostics and make the final outputs
 
   if (Globals::my_rank == 0)
     pmesh->OutputCycleDiagnostics();
 
->>>>>>> e0a1cc09
   pmesh->UserWorkAfterLoop(pinput);
 
 #ifdef ENABLE_EXCEPTIONS

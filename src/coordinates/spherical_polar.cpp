--- conflicted
+++ resolved
@@ -242,24 +242,15 @@
         coord_src2_j_(j) = (sp - sm)/((sm + sp)*coord_vol_j_(j));
         // < cot theta > = (|sin th_p| - |sin th_m|) / |cos th_m - cos th_p|
         coord_src3_j_(j) = (sp - sm)/coord_vol_j_(j);
-<<<<<<< HEAD
-        // d(sin theta) = d(-cos theta) at the volume center for non-ideal MHD
-        coord_area1vc_j_(j)= std::fabs(std::cos(x2v(j))-std::cos(x2v(j+1)));
-=======
->>>>>>> 0c0e032b
         // sin theta at the volume center for non-ideal MHD
         coord_area2vc_j_(j)= std::fabs(std::sin(x2v(j)));
       }
-<<<<<<< HEAD
-      coord_area2_j_(ju+ng+1) = std::fabs(std::sin(x2f(ju+ng+1)));
-=======
 #pragma omp simd
       for (int j=jl-ng; j<=ju+ng-1; ++j) {
         // d(sin theta) = d(-cos theta) at the volume center for non-ideal MHD
         coord_area1vc_j_(j)= fabs(cos(x2v(j))-cos(x2v(j+1)));
       }
       coord_area2_j_(ju+ng+1) = fabs(sin(x2f(ju+ng+1)));
->>>>>>> 0c0e032b
       if (IsPole(jl))   // inner polar boundary
         coord_area1vc_j_(jl-1)= 2.0-std::cos(x2v(jl-1))-std::cos(x2v(jl));
       if (IsPole(ju+1))   // outer polar boundary

//========================================================================================
// Athena++ astrophysical MHD code
// Copyright(C) 2014 James M. Stone <jmstone@princeton.edu> and other code contributors
// Licensed under the 3-clause BSD License, see LICENSE file for details
//========================================================================================
//! \file ppm.cpp
//  \brief piecewise parabolic reconstruction with modified McCorquodale/Colella limiter
//         for a uniform Cartesian mesh, Mignone limiter for nonuniform mesh
//
// REFERENCES:
// (CW) P. Colella & P. Woodward, "The Piecewise Parabolic Method (PPM) for Gas-Dynamical
// Simulations", JCP, 54, 174 (1984)
//
// (CS) P. Colella & M. Sekora, "A limiter for PPM that preserves accuracy at smooth
// extrema", JCP, 227, 7069 (2008)
//
// (MC) P. McCorquodale & P. Colella,  "A high-order finite-volume method for conservation
// laws on locally refined grids", CAMCoS, 6, 1 (2011)
//
// (CD) P. Colella, M.R. Dorr, J. Hittinger, D. Martin, "High-order, finite-volume methods
// in mapped coordinates", JCP, 230, 2952 (2011)
//
// (Mignone) A. Mignone, "High-order conservative reconstruction schemes for finite volume
// methods in cylindrical and spherical coordinates", JCP, 270, 784 (2014)
//========================================================================================

// C headers

// C++ headers
#include <algorithm>

// Athena++ headers
#include "../athena.hpp"
#include "../athena_arrays.hpp"
#include "../coordinates/coordinates.hpp"
#include "../eos/eos.hpp"
#include "../hydro/hydro.hpp"
#include "../mesh/mesh.hpp"
#include "reconstruction.hpp"

//----------------------------------------------------------------------------------------
//! \fn Reconstruction::PiecewiseParabolicX1()
//  \brief Returns L/R interface values in X1-dir constructed using fourth-order PPM and
//         Colella-Sekora or Mignone limiting over [kl,ku][jl,ju][il,iu]

<<<<<<< HEAD
void Reconstruction::PiecewiseParabolicX1(const int k, const int j,
  const int il, const int iu, const AthenaArray<Real> &w, const AthenaArray<Real> &bcc,
  AthenaArray<Real> &wl, AthenaArray<Real> &wr) {
=======
void Reconstruction::PiecewiseParabolicX1(
    MeshBlock *pmb,
    const int kl, const int ku, const int jl, const int ju, const int il, const int iu,
    const AthenaArray<Real> &w, const AthenaArray<Real> &bcc,
    AthenaArray<Real> &wl, AthenaArray<Real> &wr) {
  Reconstruction* prec = pmb->precon;
>>>>>>> 19feab23
  // CS08 constant used in second derivative limiter, >1 , independent of h
  const Real C2 = 1.25;

  // set work arrays used for primitive/characterstic cell-averages to scratch
  AthenaArray<Real> bx,wc,q_im2,q_im1,q,q_ip1,q_ip2,qr_imh,ql_iph;
  bx.InitWithShallowCopy(scr01_i_);
  wc.InitWithShallowCopy(scr1_ni_);
  q_im2.InitWithShallowCopy(scr2_ni_);
  q_im1.InitWithShallowCopy(scr3_ni_);
  q.InitWithShallowCopy(scr4_ni_);
  q_ip1.InitWithShallowCopy(scr5_ni_);
  q_ip2.InitWithShallowCopy(scr6_ni_);
  qr_imh.InitWithShallowCopy(scr7_ni_);
  ql_iph.InitWithShallowCopy(scr8_ni_);

  // set work PPM work arrays to shallow copies of scratch arrays:
  AthenaArray<Real> dd,dd_im1,dd_ip1,dph,dph_ip1;
  dd.InitWithShallowCopy(scr02_i_);
  dd_im1.InitWithShallowCopy(scr03_i_);
  dd_ip1.InitWithShallowCopy(scr04_i_);
  dph.InitWithShallowCopy(scr05_i_);
  dph_ip1.InitWithShallowCopy(scr06_i_);

  AthenaArray<Real> d2qc_im1,d2qc,d2qc_ip1,d2qf;
  d2qc_im1.InitWithShallowCopy(scr07_i_);
  d2qc.InitWithShallowCopy(scr08_i_);
  d2qc_ip1.InitWithShallowCopy(scr09_i_);
  d2qf.InitWithShallowCopy(scr10_i_);

  AthenaArray<Real> qplus,qminus,dqf_plus,dqf_minus;
<<<<<<< HEAD
  qplus.InitWithShallowCopy(scr11_i_);
  qminus.InitWithShallowCopy(scr12_i_);
  dqf_plus.InitWithShallowCopy(scr13_i_);
  dqf_minus.InitWithShallowCopy(scr14_i_);

  // cache the x1-sliced primitive states for eigensystem calculation
  for (int n=0; n<(NHYDRO); ++n) {
#pragma omp simd
    for (int i=il; i<=iu; ++i) {
      wc(n,i) = w(n,k,j,i);
      q    (n,i) = w(n,k,j,i  );
      q_im2(n,i) = w(n,k,j,i-2);
      q_im1(n,i) = w(n,k,j,i-1);
      q_ip1(n,i) = w(n,k,j,i+1);
      q_ip2(n,i) = w(n,k,j,i+2);
    }
  }
  if (MAGNETIC_FIELDS_ENABLED) {
#pragma omp simd
    for (int i=il; i<=iu; ++i) {
      bx(i) = bcc(IB1,k,j,i);

      wc(IBY,i) = bcc(IB2,k,j,i);
      q    (IBY,i) = bcc(IB2,k,j,i  );
      q_im2(IBY,i) = bcc(IB2,k,j,i-2);
      q_im1(IBY,i) = bcc(IB2,k,j,i-1);
      q_ip1(IBY,i) = bcc(IB2,k,j,i+1);
      q_ip2(IBY,i) = bcc(IB2,k,j,i+2);

      wc(IBZ,i) = bcc(IB3,k,j,i);
      q    (IBZ,i) = bcc(IB3,k,j,i  );
      q_im2(IBZ,i) = bcc(IB3,k,j,i-2);
      q_im1(IBZ,i) = bcc(IB3,k,j,i-1);
      q_ip1(IBZ,i) = bcc(IB3,k,j,i+1);
      q_ip2(IBZ,i) = bcc(IB3,k,j,i+2);
    }
  }

  // Project cell-averages to characteristic variables, if necessary
  // Note order of characteristic fields in output vect corresponds to (IVX,IVY,IVZ)
  if (characteristic_reconstruction) {
    LeftEigenmatrixDotVector(IVX,il,iu,bx,wc,q_im2);
    LeftEigenmatrixDotVector(IVX,il,iu,bx,wc,q_im1);
    LeftEigenmatrixDotVector(IVX,il,iu,bx,wc,q);
    LeftEigenmatrixDotVector(IVX,il,iu,bx,wc,q_ip1);
    LeftEigenmatrixDotVector(IVX,il,iu,bx,wc,q_ip2);
  }

//--- Step 1. ----------------------------------------------------------------------------
// Reconstruct interface averages <a>_{i-1/2} and <a>_{i+1/2}
  for (int n=0; n<(NWAVE); ++n) {

    // Compute average slope in i-1, i, i+1 zones
#pragma omp simd simdlen(SIMD_WIDTH)
    for (int i=il; i<=iu; ++i) {
      Real qa = (q(n,i) - q_im1(n,i));
      Real qb = (q_ip1(n,i) - q(n,i));
      dd_im1(i) = c1i(i-1)*qa + c2i(i-1)*(q_im1(n,i) - q_im2(n,i));
      dd    (i) = c1i(i  )*qb + c2i(i  )*qa;
      dd_ip1(i) = c1i(i+1)*(q_ip2(n,i) - q_ip1(n,i)) + c2i(i+1)*qb;

      // Approximate interface average at i-1/2 and i+1/2 using PPM (CW eq 1.6)
      // KGF: group the biased stencil quantities to preserve FP symmetry
      dph(i)= (c3i(i)*q_im1(n,i) + c4i(i)*q(n,i)) +
          (c5i(i)*dd_im1(i) + c6i(i)*dd(i));
      dph_ip1(i)= (c3i(i+1)*q(n,i) + c4i(i+1)*q_ip1(n,i)) +
          (c5i(i+1)*dd(i) + c6i(i+1)*dd_ip1(i) );
    }

//--- Step 2a. ---------------------------------------------------------------------------
    // Uniform Cartesian grid: limit interpolated interface states as in CD 4.3.1
    if (uniform_limiter[X1DIR]) {
      // approximate second derivative at interfaces for smooth extrema preservation
#pragma omp simd simdlen(SIMD_WIDTH)
      for (int i=il; i<=iu+1; ++i) {
        // KGF: add the off-centered quantities first to preserve FP symmetry
        d2qc_im1(i) = q_im2(n,i) + q    (n,i) - 2.0*q_im1(n,i);
        d2qc    (i) = q_im1(n,i) + q_ip1(n,i) - 2.0*q    (n,i); //(CD eq 85a) (no 1/2)
        d2qc_ip1(i) = q    (n,i) + q_ip2(n,i) - 2.0*q_ip1(n,i);
      }

      // i-1/2
#pragma omp simd simdlen(SIMD_WIDTH)
      for (int i=il; i<=(iu+1); ++i) {
        Real qa_tmp = dph(i) - q_im1(n,i); // (CD eq 84a)
        Real qb_tmp = q(n,i) - dph(i);     // (CD eq 84b)
        // KGF: add the off-centered quantities first to preserve FP symmetry
        Real qa = 3.0*(q_im1(n,i) + q(n,i)  - 2.0*dph(i));  // (CD eq 85b)
        Real qb = d2qc_im1(i);    // (CD eq 85a) (no 1/2)
        Real qc = d2qc(i);   // (CD eq 85c) (no 1/2)
        Real qd = 0.0;
        if (SIGN(qa) == SIGN(qb) && SIGN(qa) == SIGN(qc)) {
          qd = SIGN(qa)* std::min(C2*fabs(qb),std::min(C2*fabs(qc),fabs(qa)));
        }
        Real dph_tmp = 0.5*(q_im1(n,i)+q(n,i)) - qd/6.0;
        if (qa_tmp*qb_tmp < 0.0) { // Local extrema detected at i-1/2 face
          dph(i) = dph_tmp;
        }
      }

      // i+1/2
#pragma omp simd simdlen(SIMD_WIDTH)
      for (int i=il; i<=(iu+1); ++i) {
        Real qa_tmp = dph_ip1(i) - q(n,i);       // (CD eq 84a)
        Real qb_tmp = q_ip1(n,i) - dph_ip1(i);   // (CD eq 84b)
        // KGF: add the off-centered quantities first to preserve FP symmetry
        Real qa = 3.0*(q(n,i) + q_ip1(n,i) - 2.0*dph_ip1(i));  // (CD eq 85b)
        Real qb = d2qc(i);            // (CD eq 85a) (no 1/2)
        Real qc = d2qc_ip1(i);   // (CD eq 85c) (no 1/2)
        Real qd = 0.0;
        if (SIGN(qa) == SIGN(qb) && SIGN(qa) == SIGN(qc)) {
          qd = SIGN(qa)* std::min(C2*fabs(qb),std::min(C2*fabs(qc),fabs(qa)));
        }
        Real dphip1_tmp = 0.5*(q(n,i)+q_ip1(n,i)) - qd/6.0;
        if (qa_tmp*qb_tmp < 0.0) { // Local extrema detected at i+1/2 face
          dph_ip1(i) = dphip1_tmp;
        }
      }

#pragma omp simd
      for (int i=il; i<=iu; ++i) {
        // KGF: add the off-centered quantities first to preserve FP symmetry
        d2qf(i) = 6.0*(dph(i) + dph_ip1(i) - 2.0*q(n,i)); // a6 coefficient * -2
      }

//--- Step 2b. ---------------------------------------------------------------------------
    // Non-uniform/curvilinear: apply strict monotonicity constraints (Mignone eq 45)
    } else {
#pragma omp simd
      for (int i=il; i<=iu; ++i) {
        dph    (i) = std::min(dph    (i), std::max(q(n,i),q_im1(n,i)));
        dph_ip1(i) = std::min(dph_ip1(i), std::max(q(n,i),q_ip1(n,i)));

        dph    (i) = std::max(dph    (i), std::min(q(n,i),q_im1(n,i)));
        dph_ip1(i) = std::max(dph_ip1(i), std::min(q(n,i),q_ip1(n,i)));
      }
    }

    // Cache Riemann states for both non-/uniform limiters
#pragma omp simd
    for (int i=il; i<=iu; ++i) {
      qminus(i) = dph(i  );
      qplus(i) =  dph_ip1(i );
    }
=======
  qplus.InitWithShallowCopy(pmb->precon->scr11_i_);
  qminus.InitWithShallowCopy(pmb->precon->scr12_i_);
  dqf_plus.InitWithShallowCopy(pmb->precon->scr13_i_);
  dqf_minus.InitWithShallowCopy(pmb->precon->scr14_i_);

  for (int k=kl; k<=ku; ++k) {
    for (int j=jl; j<=ju; ++j) {
      // cache the x1-sliced primitive states for eigensystem calculation
      for (int n=0; n<(NHYDRO); ++n) {
#pragma omp simd
        for (int i=il-1; i<=iu; ++i) {
          wc(n,i) = w(n,k,j,i);
          q    (n,i) = w(n,k,j,i  );
          q_im2(n,i) = w(n,k,j,i-2);
          q_im1(n,i) = w(n,k,j,i-1);
          q_ip1(n,i) = w(n,k,j,i+1);
          q_ip2(n,i) = w(n,k,j,i+2);
        }
      }
      if (MAGNETIC_FIELDS_ENABLED) {
#pragma omp simd
        for (int i=il-1; i<=iu; ++i) {
          bx(i) = bcc(IB1,k,j,i);

          wc(IBY,i) = bcc(IB2,k,j,i);
          q    (IBY,i) = bcc(IB2,k,j,i  );
          q_im2(IBY,i) = bcc(IB2,k,j,i-2);
          q_im1(IBY,i) = bcc(IB2,k,j,i-1);
          q_ip1(IBY,i) = bcc(IB2,k,j,i+1);
          q_ip2(IBY,i) = bcc(IB2,k,j,i+2);

          wc(IBZ,i) = bcc(IB3,k,j,i);
          q    (IBZ,i) = bcc(IB3,k,j,i  );
          q_im2(IBZ,i) = bcc(IB3,k,j,i-2);
          q_im1(IBZ,i) = bcc(IB3,k,j,i-1);
          q_ip1(IBZ,i) = bcc(IB3,k,j,i+1);
          q_ip2(IBZ,i) = bcc(IB3,k,j,i+2);
        }
      }

      // Project cell-averages to characteristic variables, if necessary
      // Note order of characteristic fields in output vect corresponds to (IVX,IVY,IVZ)
      if (pmb->precon->characteristic_reconstruction) {
        LeftEigenmatrixDotVector(pmb,IVX,il-1,iu,bx,wc,q_im2);
        LeftEigenmatrixDotVector(pmb,IVX,il-1,iu,bx,wc,q_im1);
        LeftEigenmatrixDotVector(pmb,IVX,il-1,iu,bx,wc,q);
        LeftEigenmatrixDotVector(pmb,IVX,il-1,iu,bx,wc,q_ip1);
        LeftEigenmatrixDotVector(pmb,IVX,il-1,iu,bx,wc,q_ip2);
      }

      //--- Step 1. ----------------------------------------------------------------------
      // Reconstruct interface averages <a>_{i-1/2} and <a>_{i+1/2}
      for (int n=0; n<(NWAVE); ++n) {
        // Compute average slope in i-1, i, i+1 zones
#pragma omp simd simdlen(SIMD_WIDTH)
        for (int i=il-1; i<=iu; ++i) {
          Real qa = (q(n,i) - q_im1(n,i));
          Real qb = (q_ip1(n,i) - q(n,i));
          dd_im1(i) = prec->c1i(i-1)*qa + prec->c2i(i-1)*(q_im1(n,i) - q_im2(n,i));
          dd    (i) = prec->c1i(i  )*qb + prec->c2i(i  )*qa;
          dd_ip1(i) = prec->c1i(i+1)*(q_ip2(n,i) - q_ip1(n,i)) + prec->c2i(i+1)*qb;

          // Approximate interface average at i-1/2 and i+1/2 using PPM (CW eq 1.6)
          // KGF: group the biased stencil quantities to preserve FP symmetry
          dph(i)= (prec->c3i(i)*q_im1(n,i) + prec->c4i(i)*q(n,i)) +
                  (prec->c5i(i)*dd_im1(i) + prec->c6i(i)*dd(i));
          dph_ip1(i)= (prec->c3i(i+1)*q(n,i) + prec->c4i(i+1)*q_ip1(n,i)) +
                      (prec->c5i(i+1)*dd(i) + prec->c6i(i+1)*dd_ip1(i) );
        }

        //--- Step 2a. -------------------------------------------------------------------
        // Uniform Cartesian grid: limit interpolated interface states as in CD 4.3.1
        if (pmb->precon->uniform_limiter[X1DIR]) {
          // approximate second derivative at interfaces for smooth extrema preservation
#pragma omp simd simdlen(SIMD_WIDTH)
          for (int i=il-1; i<=iu+1; ++i) {
            // KGF: add the off-centered quantities first to preserve FP symmetry
            d2qc_im1(i) = q_im2(n,i) + q    (n,i) - 2.0*q_im1(n,i);
            d2qc    (i) = q_im1(n,i) + q_ip1(n,i) - 2.0*q    (n,i); //(CD eq 85a) (no 1/2)
            d2qc_ip1(i) = q    (n,i) + q_ip2(n,i) - 2.0*q_ip1(n,i);
          }

          // i-1/2
#pragma omp simd simdlen(SIMD_WIDTH)
          for (int i=il-1; i<=(iu+1); ++i) {
            Real qa_tmp = dph(i) - q_im1(n,i); // (CD eq 84a)
            Real qb_tmp = q(n,i) - dph(i);     // (CD eq 84b)
            // KGF: add the off-centered quantities first to preserve FP symmetry
            Real qa = 3.0*(q_im1(n,i) + q(n,i)  - 2.0*dph(i));  // (CD eq 85b)
            Real qb = d2qc_im1(i);    // (CD eq 85a) (no 1/2)
            Real qc = d2qc(i);   // (CD eq 85c) (no 1/2)
            Real qd = 0.0;
            if (SIGN(qa) == SIGN(qb) && SIGN(qa) == SIGN(qc)) {
              qd = SIGN(qa)* std::min(C2*std::fabs(qb),
                                      std::min(C2*std::fabs(qc), std::fabs(qa)));
            }
            Real dph_tmp = 0.5*(q_im1(n,i)+q(n,i)) - qd/6.0;
            if (qa_tmp*qb_tmp < 0.0) { // Local extrema detected at i-1/2 face
              dph(i) = dph_tmp;
            }
          }

          // i+1/2
#pragma omp simd simdlen(SIMD_WIDTH)
          for (int i=il-1; i<=(iu+1); ++i) {
            Real qa_tmp = dph_ip1(i) - q(n,i);       // (CD eq 84a)
            Real qb_tmp = q_ip1(n,i) - dph_ip1(i);   // (CD eq 84b)
            // KGF: add the off-centered quantities first to preserve FP symmetry
            Real qa = 3.0*(q(n,i) + q_ip1(n,i) - 2.0*dph_ip1(i));  // (CD eq 85b)
            Real qb = d2qc(i);            // (CD eq 85a) (no 1/2)
            Real qc = d2qc_ip1(i);   // (CD eq 85c) (no 1/2)
            Real qd = 0.0;
            if (SIGN(qa) == SIGN(qb) && SIGN(qa) == SIGN(qc)) {
              qd = SIGN(qa)* std::min(C2*std::fabs(qb),
                                      std::min(C2*std::fabs(qc),std::fabs(qa)));
            }
            Real dphip1_tmp = 0.5*(q(n,i)+q_ip1(n,i)) - qd/6.0;
            if (qa_tmp*qb_tmp < 0.0) { // Local extrema detected at i+1/2 face
              dph_ip1(i) = dphip1_tmp;
            }
          }

#pragma omp simd
          for (int i=il-1; i<=iu; ++i) {
            // KGF: add the off-centered quantities first to preserve FP symmetry
            d2qf(i) = 6.0*(dph(i) + dph_ip1(i) - 2.0*q(n,i)); // a6 coefficient * -2
          }

          //--- Step 2b. -----------------------------------------------------------------
          // Non-uniform/curvilinear: apply strict monotonicity constraint (Mignone eq 45)
        } else {
#pragma omp simd
          for (int i=il-1; i<=iu; ++i) {
            dph    (i) = std::min(dph    (i), std::max(q(n,i),q_im1(n,i)));
            dph_ip1(i) = std::min(dph_ip1(i), std::max(q(n,i),q_ip1(n,i)));

            dph    (i) = std::max(dph    (i), std::min(q(n,i),q_im1(n,i)));
            dph_ip1(i) = std::max(dph_ip1(i), std::min(q(n,i),q_ip1(n,i)));
          }
        }

        // Cache Riemann states for both non-/uniform limiters
#pragma omp simd
        for (int i=il-1; i<=iu; ++i) {
          qminus(i) = dph(i  );
          qplus(i) =  dph_ip1(i );
        }
>>>>>>> 19feab23

        //--- Step 3. --------------------------------------------------------------------
        // Compute cell-centered difference stencils (MC section 2.4.1)
#pragma omp simd
<<<<<<< HEAD
    for (int i=il; i<=iu; ++i) {
      dqf_minus(i) = q(n,i) - qminus(i); // (CS eq 25)
      dqf_plus(i)  = qplus(i) - q(n,i);
    }

//--- Step 4a. ---------------------------------------------------------------------------
    // For uniform Cartesian mesh: apply CS limiters to parabolic interpolant
    if (uniform_limiter[X1DIR]) {
#pragma omp simd simdlen(SIMD_WIDTH)
      for (int i=il; i<=iu; ++i) {
        Real qa_tmp = dqf_minus(i)*dqf_plus(i);
        Real qb_tmp = (q_ip1(n,i) - q(n,i))*(q(n,i) - q_im1(n,i));

        Real qa = d2qc_im1(i);
        Real qb = d2qc(i);
        Real qc = d2qc_ip1(i);
        Real qd = d2qf(i);
        Real qe = 0.0;
        if (SIGN(qa) == SIGN(qb) && SIGN(qa) == SIGN(qc) && SIGN(qa) == SIGN(qd)) {
          // Extrema is smooth
          qe = SIGN(qd)* std::min(std::min(C2*fabs(qa),C2*fabs(qb)),
                                  std::min(C2*fabs(qc),fabs(qd))); // (CS eq 22)
        }

        // Check if 2nd derivative is close to roundoff error
        qa = std::max(fabs(q_im1(n,i)),fabs(q_im2(n,i)));
        qb = std::max(std::max(fabs(q(n,i)),fabs(q_ip1(n,i))), fabs(q_ip2(n,i)));

        Real rho = 0.0;
        if (fabs(qd) > (1.0e-12)*std::max(qa,qb)) {
          // Limiter is not sensitive to roundoff. Use limited ratio (MC eq 27)
          rho = qe/qd;
        }

        Real tmp_m = q(n,i) - rho*dqf_minus(i);
        Real tmp_p = q(n,i) + rho*dqf_plus(i);
        Real tmp2_m = q(n,i) - 2.0*dqf_plus(i);
        Real tmp2_p = q(n,i) + 2.0*dqf_minus(i);

        // Check for local extrema
        if ((qa_tmp <= 0.0 || qb_tmp <=0.0)) {
          // Check if relative change in limited 2nd deriv is > roundoff
          if (rho <= (1.0 - (1.0e-12))) {
            // Limit smooth extrema
            qminus(i) = tmp_m;// (CS eq 23)
            qplus(i) = tmp_p;
          }
          // No extrema detected
        } else {
          // Overshoot i-1/2,R / i,(-) state
          if (fabs(dqf_minus(i)) >= 2.0*fabs(dqf_plus(i))) {
            qminus(i) = tmp2_m;
          }
          // Overshoot i+1/2,L / i,(+) state
          if (fabs(dqf_plus(i)) >= 2.0*fabs(dqf_minus(i))) {
            qplus(i) = tmp2_p;
=======
        for (int i=il-1; i<=iu; ++i) {
          dqf_minus(i) = q(n,i) - qminus(i); // (CS eq 25)
          dqf_plus(i)  = qplus(i) - q(n,i);
        }

        //--- Step 4a. -------------------------------------------------------------------
        // For uniform Cartesian mesh: apply CS limiters to parabolic interpolant
        if (pmb->precon->uniform_limiter[X1DIR]) {
#pragma omp simd simdlen(SIMD_WIDTH)
          for (int i=il-1; i<=iu; ++i) {
            Real qa_tmp = dqf_minus(i)*dqf_plus(i);
            Real qb_tmp = (q_ip1(n,i) - q(n,i))*(q(n,i) - q_im1(n,i));

            Real qa = d2qc_im1(i);
            Real qb = d2qc(i);
            Real qc = d2qc_ip1(i);
            Real qd = d2qf(i);
            Real qe = 0.0;
            if (SIGN(qa) == SIGN(qb) && SIGN(qa) == SIGN(qc) && SIGN(qa) == SIGN(qd)) {
              // Extrema is smooth
              qe = SIGN(qd)* std::min(std::min(C2*std::fabs(qa),C2*std::fabs(qb)),
                                      std::min(C2*std::fabs(qc),
                                               std::fabs(qd))); // (CS eq 22)
            }

            // Check if 2nd derivative is close to roundoff error
            qa = std::max(std::fabs(q_im1(n,i)), std::fabs(q_im2(n,i)));
            qb = std::max(std::max(std::fabs(q(n,i)),
                                   std::fabs(q_ip1(n,i))), std::fabs(q_ip2(n,i)));

            Real rho = 0.0;
            if (std::fabs(qd) > (1.0e-12)*std::max(qa,qb)) {
              // Limiter is not sensitive to roundoff. Use limited ratio (MC eq 27)
              rho = qe/qd;
            }

            Real tmp_m = q(n,i) - rho*dqf_minus(i);
            Real tmp_p = q(n,i) + rho*dqf_plus(i);
            Real tmp2_m = q(n,i) - 2.0*dqf_plus(i);
            Real tmp2_p = q(n,i) + 2.0*dqf_minus(i);

            // Check for local extrema
            if ((qa_tmp <= 0.0 || qb_tmp <=0.0)) {
              // Check if relative change in limited 2nd deriv is > roundoff
              if (rho <= (1.0 - (1.0e-12))) {
                // Limit smooth extrema
                qminus(i) = tmp_m;// (CS eq 23)
                qplus(i) = tmp_p;
              }
              // No extrema detected
            } else {
              // Overshoot i-1/2,R / i,(-) state
              if (std::fabs(dqf_minus(i)) >= 2.0*std::fabs(dqf_plus(i))) {
                qminus(i) = tmp2_m;
              }
              // Overshoot i+1/2,L / i,(+) state
              if (std::fabs(dqf_plus(i)) >= 2.0*std::fabs(dqf_minus(i))) {
                qplus(i) = tmp2_p;
              }
            }
          }

          //--- Step 4b. -----------------------------------------------------------------
          // Non-uniform/curvilinear mesh: apply Mignone limiters to parabolic interpolant
          // Note, the Mignone limiter does not check for cell-averaged extrema:
        } else {
          for (int i=il-1; i<=iu; ++i) {
            Real qa = dqf_minus(i)*dqf_plus(i);
            if (qa <= 0.0) { // Local extrema detected
              qminus(i) = q(n,i);
              qplus(i) = q(n,i);
            } else { // No extrema detected
              // Overshoot i-1/2,R / i,(-) state
              if (std::fabs(dqf_minus(i)) >= prec->hplus_ratio_i(i)
                  *std::fabs(dqf_plus(i))) {
                qminus(i) = q(n,i) - prec->hplus_ratio_i(i)*dqf_plus(i);
              }
              // Overshoot i+1/2,L / i,(+) state
              if (std::fabs(dqf_plus(i)) >= prec->hminus_ratio_i(i)
                  *std::fabs(dqf_minus(i))) {
                qplus(i) = q(n,i) + prec->hminus_ratio_i(i)*dqf_minus(i);
              }
            }
>>>>>>> 19feab23
          }
        }
      }

<<<<<<< HEAD
//--- Step 4b. ---------------------------------------------------------------------------
    // Non-uniform/curvilinear mesh: apply Mignone limiters to parabolic interpolant
    // Note, the Mignone limiter does not check for cell-averaged extrema:
    } else {
      for (int i=il; i<=iu; ++i) {
        Real qa = dqf_minus(i)*dqf_plus(i);
        if (qa <= 0.0) { // Local extrema detected
          qminus(i) = q(n,i);
          qplus(i) = q(n,i);
        } else { // No extrema detected
          // Overshoot i-1/2,R / i,(-) state
          if (fabs(dqf_minus(i)) >= hplus_ratio_i(i)*fabs(dqf_plus(i))) {
            qminus(i) = q(n,i) - hplus_ratio_i(i)*dqf_plus(i);
          }
          // Overshoot i+1/2,L / i,(+) state
          if (fabs(dqf_plus(i)) >= hminus_ratio_i(i)*fabs(dqf_minus(i))) {
            qplus(i) = q(n,i) + hminus_ratio_i(i)*dqf_minus(i);
          }
=======
        //--- Step 5. --------------------------------------------------------------------
        // Convert limited cell-centered values to interface-centered L/R Riemann states
        // both L/R values defined over [il,iu]
#pragma omp simd
        for (int i=il-1; i<=iu; ++i) {
          ql_iph(n,i ) = qplus(i);
          qr_imh(n,i ) = qminus(i);
>>>>>>> 19feab23
        }
      } // end char PPM loop over NWAVE

      // Project limited slope back to primitive variables, if necessary
      if (pmb->precon->characteristic_reconstruction) {
        RightEigenmatrixDotVector(pmb,IVX,il-1,iu,bx,wc,ql_iph);
        RightEigenmatrixDotVector(pmb,IVX,il-1,iu,bx,wc,qr_imh);
      }
    }

      // compute ql_(i+1/2) and qr_(i-1/2)
      for (int n=0; n<(NWAVE); ++n) {
#pragma omp simd
<<<<<<< HEAD
    for (int i=il; i<=iu; ++i) {
      ql_iph(n,i ) = qplus(i);
      qr_imh(n,i ) = qminus(i);
    }
  } // end char PPM loop over NWAVE

  // Project limited slope back to primitive variables, if necessary
  if (characteristic_reconstruction) {
    RightEigenmatrixDotVector(IVX,il,iu,bx,wc,ql_iph);
    RightEigenmatrixDotVector(IVX,il,iu,bx,wc,qr_imh);
  }

  // compute ql_(i+1/2) and qr_(i-1/2)
  for (int n=0; n<(NWAVE); ++n) {
#pragma omp simd
    for (int i=il; i<=iu; ++i) {
      wl(n,i+1) = ql_iph(n,i);
      wr(n,i  ) = qr_imh(n,i);
    }
  }
#pragma omp simd
  for (int i=il; i<=iu; ++i) {
    // Reapply EOS floors to both L/R reconstructed primitive states
    // TODO(kfelker): check that fused loop with NWAVE redundant application is slower
    pmy_block_->peos->ApplyPrimitiveFloors(wl, k, j, i+1);
    pmy_block_->peos->ApplyPrimitiveFloors(wr, k, j, i);
  }
=======
        for (int i=il-1; i<=iu; ++i) {
          wl(n,k,j,i+1) = ql_iph(n,i);
          wr(n,k,j,i  ) = qr_imh(n,i);
        }
      }
#pragma omp simd
      for (int i=il-1; i<=iu; ++i) {
        // Reapply EOS floors to both L/R reconstructed primitive states
        // TODO(felker): check that fused loop with NWAVE redundant application is slower
        pmb->peos->ApplyPrimitiveFloors(wl, k, j, i+1);
        pmb->peos->ApplyPrimitiveFloors(wr, k, j, i);
      }
    }
  }
>>>>>>> 19feab23
  return;
}

//----------------------------------------------------------------------------------------
//! \fn Reconstruction::PiecewiseParabolicX2()
//  \brief Returns L/R interface values in X2-dir constructed using fourth-order PPM and
//         Colella-Sekora or Mignone limiting over [kl,ku][jl,ju][il,iu]

<<<<<<< HEAD
void Reconstruction::PiecewiseParabolicX2(const int k, const int j,
  const int il, const int iu, const AthenaArray<Real> &w, const AthenaArray<Real> &bcc,
  AthenaArray<Real> &wl, AthenaArray<Real> &wr) {
=======
void Reconstruction::PiecewiseParabolicX2(
    MeshBlock *pmb,
    const int kl, const int ku, const int jl, const int ju, const int il, const int iu,
    const AthenaArray<Real> &w, const AthenaArray<Real> &bcc,
    AthenaArray<Real> &wl, AthenaArray<Real> &wr) {
  Reconstruction* prec = pmb->precon;
>>>>>>> 19feab23
  // CS08 constant used in second derivative limiter, >1 , independent of h
  const Real C2 = 1.25;

  // set work arrays used for primitive/characterstic cell-averages to scratch
  AthenaArray<Real> bx,wc,q_jm2,q_jm1,q,q_jp1,q_jp2,qr_jmh,ql_jph;
  bx.InitWithShallowCopy(scr01_i_);
  wc.InitWithShallowCopy(scr1_ni_);
  q_jm2.InitWithShallowCopy(scr2_ni_);
  q_jm1.InitWithShallowCopy(scr3_ni_);
  q.InitWithShallowCopy(scr4_ni_);
  q_jp1.InitWithShallowCopy(scr5_ni_);
  q_jp2.InitWithShallowCopy(scr6_ni_);
  qr_jmh.InitWithShallowCopy(scr7_ni_);
  ql_jph.InitWithShallowCopy(scr8_ni_);

  // set work PPM work arrays to shallow copies of scratch arrays:
  AthenaArray<Real> dd,dd_jm1,dd_jp1,dph,dph_jp1;
  dd.InitWithShallowCopy(scr02_i_);
  dd_jm1.InitWithShallowCopy(scr03_i_);
  dd_jp1.InitWithShallowCopy(scr04_i_);
  dph.InitWithShallowCopy(scr05_i_);
  dph_jp1.InitWithShallowCopy(scr06_i_);

  AthenaArray<Real> d2qc_jm1,d2qc,d2qc_jp1,d2qf;
  d2qc_jm1.InitWithShallowCopy(scr07_i_);
  d2qc.InitWithShallowCopy(scr08_i_);
  d2qc_jp1.InitWithShallowCopy(scr09_i_);
  d2qf.InitWithShallowCopy(scr10_i_);

  AthenaArray<Real> qplus,qminus,dqf_plus,dqf_minus;
<<<<<<< HEAD
  qplus.InitWithShallowCopy(scr11_i_);
  qminus.InitWithShallowCopy(scr12_i_);
  dqf_plus.InitWithShallowCopy(scr13_i_);
  dqf_minus.InitWithShallowCopy(scr14_i_);

  // cache the x1-sliced primitive states for eigensystem calculation
  for (int n=0; n<(NHYDRO); ++n) {
#pragma omp simd
    for (int i=il; i<=iu; ++i) {
      wc(n,i) = w(n,k,j,i);
      q    (n,i) = w(n,k,j  ,i);
      q_jm2(n,i) = w(n,k,j-2,i);
      q_jm1(n,i) = w(n,k,j-1,i);
      q_jp1(n,i) = w(n,k,j+1,i);
      q_jp2(n,i) = w(n,k,j+2,i);
    }
  }
  if (MAGNETIC_FIELDS_ENABLED) {
#pragma omp simd
    for (int i=il; i<=iu; ++i) {
      bx(i) = bcc(IB2,k,j,i);

      wc(IBY,i) = bcc(IB3,k,j,i);
      q    (IBY,i) = bcc(IB3,k,j  ,i);
      q_jm2(IBY,i) = bcc(IB3,k,j-2,i);
      q_jm1(IBY,i) = bcc(IB3,k,j-1,i);
      q_jp1(IBY,i) = bcc(IB3,k,j+1,i);
      q_jp2(IBY,i) = bcc(IB3,k,j+2,i);

      wc(IBZ,i) = bcc(IB1,k,j,i);
      q    (IBZ,i) = bcc(IB1,k,j  ,i);
      q_jm2(IBZ,i) = bcc(IB1,k,j-2,i);
      q_jm1(IBZ,i) = bcc(IB1,k,j-1,i);
      q_jp1(IBZ,i) = bcc(IB1,k,j+1,i);
      q_jp2(IBZ,i) = bcc(IB1,k,j+2,i);
    }
  }

  // Project cell-averages to characteristic variables, if necessary
  // Note order of characteristic fields in output vect corresponds to (IVY,IVZ,IVX)
  if (characteristic_reconstruction) {
    LeftEigenmatrixDotVector(IVY,il,iu,bx,wc,q_jm2);
    LeftEigenmatrixDotVector(IVY,il,iu,bx,wc,q_jm1);
    LeftEigenmatrixDotVector(IVY,il,iu,bx,wc,q);
    LeftEigenmatrixDotVector(IVY,il,iu,bx,wc,q_jp1);
    LeftEigenmatrixDotVector(IVY,il,iu,bx,wc,q_jp2);
  }

//--- Step 1. ----------------------------------------------------------------------------
// Reconstruct interface averages <a>_{j-1/2} and <a>_{j+1/2}
  for (int n=0; n<(NWAVE); ++n) {

    // Compute average slope in j-1, j, j+1 zones
#pragma omp simd simdlen(SIMD_WIDTH)
    for (int i=il; i<=iu; ++i) {
      Real qa = (q(n,i) - q_jm1(n,i));
      Real qb = (q_jp1(n,i) - q(n,i));
      dd_jm1(i) = c1j(j-1)*qa + c2j(j-1)*(q_jm1(n,i) - q_jm2(n,i));
      dd    (i) = c1j(j  )*qb + c2j(j  )*qa;
      dd_jp1(i) = c1j(j+1)*(q_jp2(n,i) - q_jp1(n,i)) + c2j(j+1)*qb;

      // Approximate interface average at j-1/2 and j+1/2 using PPM (CW eq 1.6)
      // KGF: group the biased stencil quantities to preserve FP symmetry
      dph(i)= (c3j(j)*q_jm1(n,i) + c4j(j)*q(n,i)) +
          (c5j(j)*dd_jm1(i) + c6j(j)*dd(i));
      dph_jp1(i)= (c3j(j+1)*q(n,i) + c4j(j+1)*q_jp1(n,i)) +
          (c5j(j+1)*dd(i) + c6j(j+1)*dd_jp1(i));
    }

//--- Step 2a. ---------------------------------------------------------------------------
    // Uniform Cartesian grid: limit interpolated interface states as in CD 4.3.1
    if (uniform_limiter[X2DIR]) {
      // approximate second derivative at interfaces for smooth extrema preservation
#pragma omp simd simdlen(SIMD_WIDTH)
      for (int i=il; i<=iu; ++i) {
        // KGF: add the off-centered quantities first to preserve FP symmetry
        d2qc_jm1(i) = q_jm2(n,i) + q    (n,i) - 2.0*q_jm1(n,i);
        d2qc    (i) = q_jm1(n,i) + q_jp1(n,i) - 2.0*q    (n,i); //(CD eq 85a) (no 1/2)
        d2qc_jp1(i) = q    (n,i) + q_jp2(n,i) - 2.0*q_jp1(n,i);
      }

      // j-1/2
#pragma omp simd simdlen(SIMD_WIDTH)
      for (int i=il; i<=iu; ++i) {
        Real qa_tmp = dph(i) - q_jm1(n,i); // (CD eq 84a)
        Real qb_tmp = q(n,i) - dph(i);     // (CD eq 84b)
        // KGF: add the off-centered quantities first to preserve FP symmetry
        Real qa = 3.0*(q_jm1(n,i) + q(n,i) - 2.0*dph(i));  // (CD eq 85b)
        Real qb = d2qc_jm1(i);    // (CD eq 85a) (no 1/2)
        Real qc = d2qc(i);   // (CD eq 85c) (no 1/2)
        Real qd = 0.0;
        if (SIGN(qa) == SIGN(qb) && SIGN(qa) == SIGN(qc)) {
          qd = SIGN(qa)* std::min(C2*fabs(qb),std::min(C2*fabs(qc),fabs(qa)));
        }
        Real dph_tmp = 0.5*(q_jm1(n,i)+q(n,i)) - qd/6.0;
        if (qa_tmp*qb_tmp < 0.0) { //Local extrema detected at j-1/2 face
          dph(i) = dph_tmp;
        }
      }
      // j+1/2
#pragma omp simd simdlen(SIMD_WIDTH)
      for (int i=il; i<=iu; ++i) {
        Real qa_tmp = dph_jp1(i) - q(n,i);       // (CD eq 84a)
        Real qb_tmp = q_jp1(n,i) - dph_jp1(i);   // (CD eq 84b)
        // KGF: add the off-centered quantities first to preserve FP symmetry
        Real qa = 3.0*(q(n,i) + q_jp1(n,i)  - 2.0*dph_jp1(i));  // (CD eq 85b)
        Real qb = d2qc(i);            // (CD eq 85a) (no 1/2)
        Real qc = d2qc_jp1(i);   // (CD eq 85c) (no 1/2)
        Real qd = 0.0;
        if (SIGN(qa) == SIGN(qb) && SIGN(qa) == SIGN(qc)) {
          qd = SIGN(qa)* std::min(C2*fabs(qb),std::min(C2*fabs(qc),fabs(qa)));
        }
        Real dphjp1_tmp = 0.5*(q(n,i)+q_jp1(n,i)) - qd/6.0;
        if (qa_tmp*qb_tmp < 0.0) { // Local extrema detected at j+1/2 face
          dph_jp1(i) = dphjp1_tmp;
        }
      }

#pragma omp simd
      for (int i=il; i<=iu; ++i) {
        // KGF: add the off-centered quantities first to preserve FP symmetry
        d2qf(i) = 6.0*(dph(i) + dph_jp1(i) - 2.0*q(n,i)); // a6 coefficient * -2
      }

//--- Step 2b. ---------------------------------------------------------------------------
    // Non-uniform/curvilinear: apply strict monotonicity constraints (Mignone eq 45)
    } else {
#pragma omp simd
      for (int i=il; i<=iu; ++i) {
        dph    (i) = std::min(dph    (i), std::max(q(n,i),q_jm1(n,i)));
        dph_jp1(i) = std::min(dph_jp1(i), std::max(q(n,i),q_jp1(n,i)));

        dph    (i) = std::max(dph    (i), std::min(q(n,i),q_jm1(n,i)));
        dph_jp1(i) = std::max(dph_jp1(i), std::min(q(n,i),q_jp1(n,i)));
      }
    }

    // Cache Riemann states for both non-/uniform limiters
#pragma omp simd
    for (int i=il; i<=iu; ++i) {
      qminus(i) = dph(i  );
      qplus(i) =  dph_jp1(i );
    }
=======
  qplus.InitWithShallowCopy(pmb->precon->scr11_i_);
  qminus.InitWithShallowCopy(pmb->precon->scr12_i_);
  dqf_plus.InitWithShallowCopy(pmb->precon->scr13_i_);
  dqf_minus.InitWithShallowCopy(pmb->precon->scr14_i_);

  for (int k=kl; k<=ku; ++k) {
    for (int j=jl-1; j<=ju; ++j) {
      // cache the x1-sliced primitive states for eigensystem calculation
      for (int n=0; n<(NHYDRO); ++n) {
#pragma omp simd
        for (int i=il; i<=iu; ++i) {
          wc(n,i) = w(n,k,j,i);
          q    (n,i) = w(n,k,j  ,i);
          q_jm2(n,i) = w(n,k,j-2,i);
          q_jm1(n,i) = w(n,k,j-1,i);
          q_jp1(n,i) = w(n,k,j+1,i);
          q_jp2(n,i) = w(n,k,j+2,i);
        }
      }
      if (MAGNETIC_FIELDS_ENABLED) {
#pragma omp simd
        for (int i=il; i<=iu; ++i) {
          bx(i) = bcc(IB2,k,j,i);

          wc(IBY,i) = bcc(IB3,k,j,i);
          q    (IBY,i) = bcc(IB3,k,j  ,i);
          q_jm2(IBY,i) = bcc(IB3,k,j-2,i);
          q_jm1(IBY,i) = bcc(IB3,k,j-1,i);
          q_jp1(IBY,i) = bcc(IB3,k,j+1,i);
          q_jp2(IBY,i) = bcc(IB3,k,j+2,i);

          wc(IBZ,i) = bcc(IB1,k,j,i);
          q    (IBZ,i) = bcc(IB1,k,j  ,i);
          q_jm2(IBZ,i) = bcc(IB1,k,j-2,i);
          q_jm1(IBZ,i) = bcc(IB1,k,j-1,i);
          q_jp1(IBZ,i) = bcc(IB1,k,j+1,i);
          q_jp2(IBZ,i) = bcc(IB1,k,j+2,i);
        }
      }

      // Project cell-averages to characteristic variables, if necessary
      // Note order of characteristic fields in output vect corresponds to (IVY,IVZ,IVX)
      if (pmb->precon->characteristic_reconstruction) {
        LeftEigenmatrixDotVector(pmb,IVY,il,iu,bx,wc,q_jm2);
        LeftEigenmatrixDotVector(pmb,IVY,il,iu,bx,wc,q_jm1);
        LeftEigenmatrixDotVector(pmb,IVY,il,iu,bx,wc,q);
        LeftEigenmatrixDotVector(pmb,IVY,il,iu,bx,wc,q_jp1);
        LeftEigenmatrixDotVector(pmb,IVY,il,iu,bx,wc,q_jp2);
      }

      //--- Step 1. ----------------------------------------------------------------------
      // Reconstruct interface averages <a>_{j-1/2} and <a>_{j+1/2}
      for (int n=0; n<(NWAVE); ++n) {
        // Compute average slope in j-1, j, j+1 zones
#pragma omp simd simdlen(SIMD_WIDTH)
        for (int i=il; i<=iu; ++i) {
          Real qa = (q(n,i) - q_jm1(n,i));
          Real qb = (q_jp1(n,i) - q(n,i));
          dd_jm1(i) = prec->c1j(j-1)*qa + prec->c2j(j-1)*(q_jm1(n,i) - q_jm2(n,i));
          dd    (i) = prec->c1j(j  )*qb + prec->c2j(j  )*qa;
          dd_jp1(i) = prec->c1j(j+1)*(q_jp2(n,i) - q_jp1(n,i)) + prec->c2j(j+1)*qb;

          // Approximate interface average at j-1/2 and j+1/2 using PPM (CW eq 1.6)
          // KGF: group the biased stencil quantities to preserve FP symmetry
          dph(i)= (prec->c3j(j)*q_jm1(n,i) + prec->c4j(j)*q(n,i)) +
                  (prec->c5j(j)*dd_jm1(i) + prec->c6j(j)*dd(i));
          dph_jp1(i)= (prec->c3j(j+1)*q(n,i) + prec->c4j(j+1)*q_jp1(n,i)) +
                      (prec->c5j(j+1)*dd(i) + prec->c6j(j+1)*dd_jp1(i));
        }

        //--- Step 2a. -------------------------------------------------------------------
        // Uniform Cartesian grid: limit interpolated interface states as in CD 4.3.1
        if (pmb->precon->uniform_limiter[X2DIR]) {
          // approximate second derivative at interfaces for smooth extrema preservation
#pragma omp simd simdlen(SIMD_WIDTH)
          for (int i=il; i<=iu; ++i) {
            // KGF: add the off-centered quantities first to preserve FP symmetry
            d2qc_jm1(i) = q_jm2(n,i) + q    (n,i) - 2.0*q_jm1(n,i);
            d2qc    (i) = q_jm1(n,i) + q_jp1(n,i) - 2.0*q    (n,i); //(CD eq 85a) (no 1/2)
            d2qc_jp1(i) = q    (n,i) + q_jp2(n,i) - 2.0*q_jp1(n,i);
          }

          // j-1/2
#pragma omp simd simdlen(SIMD_WIDTH)
          for (int i=il; i<=iu; ++i) {
            Real qa_tmp = dph(i) - q_jm1(n,i); // (CD eq 84a)
            Real qb_tmp = q(n,i) - dph(i);     // (CD eq 84b)
            // KGF: add the off-centered quantities first to preserve FP symmetry
            Real qa = 3.0*(q_jm1(n,i) + q(n,i) - 2.0*dph(i));  // (CD eq 85b)
            Real qb = d2qc_jm1(i);    // (CD eq 85a) (no 1/2)
            Real qc = d2qc(i);   // (CD eq 85c) (no 1/2)
            Real qd = 0.0;
            if (SIGN(qa) == SIGN(qb) && SIGN(qa) == SIGN(qc)) {
              qd = SIGN(qa)* std::min(C2*std::fabs(qb),
                                      std::min(C2*std::fabs(qc),std::fabs(qa)));
            }
            Real dph_tmp = 0.5*(q_jm1(n,i)+q(n,i)) - qd/6.0;
            if (qa_tmp*qb_tmp < 0.0) { //Local extrema detected at j-1/2 face
              dph(i) = dph_tmp;
            }
          }
          // j+1/2
#pragma omp simd simdlen(SIMD_WIDTH)
          for (int i=il; i<=iu; ++i) {
            Real qa_tmp = dph_jp1(i) - q(n,i);       // (CD eq 84a)
            Real qb_tmp = q_jp1(n,i) - dph_jp1(i);   // (CD eq 84b)
            // KGF: add the off-centered quantities first to preserve FP symmetry
            Real qa = 3.0*(q(n,i) + q_jp1(n,i)  - 2.0*dph_jp1(i));  // (CD eq 85b)
            Real qb = d2qc(i);            // (CD eq 85a) (no 1/2)
            Real qc = d2qc_jp1(i);   // (CD eq 85c) (no 1/2)
            Real qd = 0.0;
            if (SIGN(qa) == SIGN(qb) && SIGN(qa) == SIGN(qc)) {
              qd = SIGN(qa)* std::min(C2*std::fabs(qb),
                                      std::min(C2*std::fabs(qc),std::fabs(qa)));
            }
            Real dphjp1_tmp = 0.5*(q(n,i)+q_jp1(n,i)) - qd/6.0;
            if (qa_tmp*qb_tmp < 0.0) { // Local extrema detected at j+1/2 face
              dph_jp1(i) = dphjp1_tmp;
            }
          }

#pragma omp simd
          for (int i=il; i<=iu; ++i) {
            // KGF: add the off-centered quantities first to preserve FP symmetry
            d2qf(i) = 6.0*(dph(i) + dph_jp1(i) - 2.0*q(n,i)); // a6 coefficient * -2
          }

          //--- Step 2b. -----------------------------------------------------------------
          // Non-uniform/curvilinear: apply strict monotonicity constraint (Mignone eq 45)
        } else {
#pragma omp simd
          for (int i=il; i<=iu; ++i) {
            dph    (i) = std::min(dph    (i), std::max(q(n,i),q_jm1(n,i)));
            dph_jp1(i) = std::min(dph_jp1(i), std::max(q(n,i),q_jp1(n,i)));

            dph    (i) = std::max(dph    (i), std::min(q(n,i),q_jm1(n,i)));
            dph_jp1(i) = std::max(dph_jp1(i), std::min(q(n,i),q_jp1(n,i)));
          }
        }

        // Cache Riemann states for both non-/uniform limiters
#pragma omp simd
        for (int i=il; i<=iu; ++i) {
          qminus(i) = dph(i  );
          qplus(i) =  dph_jp1(i );
        }
>>>>>>> 19feab23

        //--- Step 3. --------------------------------------------------------------------
        // Compute cell-centered difference stencils (MC section 2.4.1)
#pragma omp simd
<<<<<<< HEAD
    for (int i=il; i<=iu; ++i) {
      dqf_minus(i) = q(n,i) - qminus(i); // (CS eq 25)
      dqf_plus(i)  = qplus(i) - q(n,i);
    }

//--- Step 4a. ---------------------------------------------------------------------------
    // For uniform Cartesian mesh: apply CS limiters to parabolic interpolant
    if (uniform_limiter[X2DIR]) {
#pragma omp simd simdlen(SIMD_WIDTH)
      for (int i=il; i<=iu; ++i) {
        Real qa_tmp = dqf_minus(i)*dqf_plus(i);
        Real qb_tmp = (q_jp1(n,i) - q(n,i))*(q(n,i) - q_jm1(n,i));

        Real qa = d2qc_jm1(i);
        Real qb = d2qc(i);
        Real qc = d2qc_jp1(i);
        Real qd = d2qf(i);
        Real qe = 0.0;
        if (SIGN(qa) == SIGN(qb) && SIGN(qa) == SIGN(qc) && SIGN(qa) == SIGN(qd)) {
          // Extrema is smooth
          qe = SIGN(qd)* std::min(std::min(C2*fabs(qa),C2*fabs(qb)),
                                  std::min(C2*fabs(qc),fabs(qd))); // (CS eq 22)
        }

        // Check if 2nd derivative is close to roundoff error
        qa = std::max(fabs(q_jm1(n,i)),fabs(q_jm2(n,i)));
        qb = std::max(std::max(fabs(q(n,i)),fabs(q_jp1(n,i))), fabs(q_jp2(n,i)));

        Real rho = 0.0;
        if (fabs(qd) > (1.0e-12)*std::max(qa,qb)) {
            // Limiter is not sensitive to roundoff. Use limited ratio (MC eq 27)
          rho = qe/qd;
        }

        Real tmp_m = q(n,i) - rho*dqf_minus(i);
        Real tmp_p = q(n,i) + rho*dqf_plus(i);
        Real tmp2_m = q(n,i) - 2.0*dqf_plus(i);
        Real tmp2_p = q(n,i) + 2.0*dqf_minus(i);

        // Check if relative change in limited 2nd deriv is > roundoff
        // Check for local extrema
        if ((qa_tmp <= 0.0 || qb_tmp <=0.0)) {
          if (rho <= (1.0 - (1.0e-12))) {
            // Limit smooth extrema
            qminus(i) = tmp_m; // (CS eq 23)
            qplus(i) = tmp_p;
          }
          // No extrema detected
        } else {
          // Overshoot j-1/2,R / j,(-) state
          if (fabs(dqf_minus(i)) >= 2.0*fabs(dqf_plus(i))) {
            qminus(i) = tmp2_m;
          }
          // Overshoot j+1/2,L / j,(+) state
          if (fabs(dqf_plus(i)) >= 2.0*fabs(dqf_minus(i))) {
            qplus(i) = tmp2_p;
=======
        for (int i=il; i<=iu; ++i) {
          dqf_minus(i) = q(n,i) - qminus(i); // (CS eq 25)
          dqf_plus(i)  = qplus(i) - q(n,i);
        }

        //--- Step 4a. -------------------------------------------------------------------
        // For uniform Cartesian mesh: apply CS limiters to parabolic interpolant
        if (pmb->precon->uniform_limiter[X2DIR]) {
#pragma omp simd simdlen(SIMD_WIDTH)
          for (int i=il; i<=iu; ++i) {
            Real qa_tmp = dqf_minus(i)*dqf_plus(i);
            Real qb_tmp = (q_jp1(n,i) - q(n,i))*(q(n,i) - q_jm1(n,i));

            Real qa = d2qc_jm1(i);
            Real qb = d2qc(i);
            Real qc = d2qc_jp1(i);
            Real qd = d2qf(i);
            Real qe = 0.0;
            if (SIGN(qa) == SIGN(qb) && SIGN(qa) == SIGN(qc) && SIGN(qa) == SIGN(qd)) {
              // Extrema is smooth
              qe = SIGN(qd)* std::min(std::min(C2*std::fabs(qa),C2*std::fabs(qb)),
                                      std::min(C2*std::fabs(qc),
                                               std::fabs(qd))); // (CS eq 22)
            }

            // Check if 2nd derivative is close to roundoff error
            qa = std::max(std::fabs(q_jm1(n,i)), std::fabs(q_jm2(n,i)));
            qb = std::max(std::max(std::fabs(q(n,i)), std::fabs(q_jp1(n,i))),
                          std::fabs(q_jp2(n,i)));

            Real rho = 0.0;
            if (std::fabs(qd) > (1.0e-12)*std::max(qa,qb)) {
              // Limiter is not sensitive to roundoff. Use limited ratio (MC eq 27)
              rho = qe/qd;
            }

            Real tmp_m = q(n,i) - rho*dqf_minus(i);
            Real tmp_p = q(n,i) + rho*dqf_plus(i);
            Real tmp2_m = q(n,i) - 2.0*dqf_plus(i);
            Real tmp2_p = q(n,i) + 2.0*dqf_minus(i);

            // Check if relative change in limited 2nd deriv is > roundoff
            // Check for local extrema
            if ((qa_tmp <= 0.0 || qb_tmp <=0.0)) {
              if (rho <= (1.0 - (1.0e-12))) {
                // Limit smooth extrema
                qminus(i) = tmp_m; // (CS eq 23)
                qplus(i) = tmp_p;
              }
              // No extrema detected
            } else {
              // Overshoot j-1/2,R / j,(-) state
              if (std::fabs(dqf_minus(i)) >= 2.0*std::fabs(dqf_plus(i))) {
                qminus(i) = tmp2_m;
              }
              // Overshoot j+1/2,L / j,(+) state
              if (std::fabs(dqf_plus(i)) >= 2.0*std::fabs(dqf_minus(i))) {
                qplus(i) = tmp2_p;
              }
            }
          }

          //--- Step 4b. -----------------------------------------------------------------
          // Non-uniform/curvilinear mesh: apply Mignone limiters to parabolic interpolant
          // Note, the Mignone limiter does not check for cell-averaged extrema:
        } else {
          for (int i=il; i<=iu; ++i) {
            Real qa = dqf_minus(i)*dqf_plus(i);
            if (qa <= 0.0) { // Local extrema detected
              qminus(i) = q(n,i);
              qplus(i) = q(n,i);
            } else { // No extrema detected
              // Overshoot j-1/2,R / j,(-) state
              if (std::fabs(dqf_minus(i)) >= prec->hplus_ratio_j(j)
                  *std::fabs(dqf_plus(i))) {
                qminus(i) = q(n,i) - prec->hplus_ratio_j(j)*dqf_plus(i);
              }
              // Overshoot j+1/2,L / j,(+) state
              if (std::fabs(dqf_plus(i)) >= prec->hminus_ratio_j(j)
                  *std::fabs(dqf_minus(i))) {
                qplus(i) = q(n,i) + prec->hminus_ratio_j(j)*dqf_minus(i);
              }
            }
>>>>>>> 19feab23
          }
        }
      }

<<<<<<< HEAD
//--- Step 4b. ---------------------------------------------------------------------------
    // Non-uniform/curvilinear mesh: apply Mignone limiters to parabolic interpolant
    // Note, the Mignone limiter does not check for cell-averaged extrema:
    } else {
      for (int i=il; i<=iu; ++i) {
        Real qa = dqf_minus(i)*dqf_plus(i);
        if (qa <= 0.0) { // Local extrema detected
          qminus(i) = q(n,i);
          qplus(i) = q(n,i);
        } else { // No extrema detected
          // Overshoot j-1/2,R / j,(-) state
          if (fabs(dqf_minus(i)) >= hplus_ratio_j(j)*fabs(dqf_plus(i))) {
            qminus(i) = q(n,i) - hplus_ratio_j(j)*dqf_plus(i);
          }
          // Overshoot j+1/2,L / j,(+) state
          if (fabs(dqf_plus(i)) >= hminus_ratio_j(j)*fabs(dqf_minus(i))) {
            qplus(i) = q(n,i) + hminus_ratio_j(j)*dqf_minus(i);
          }
=======
        //--- Step 5. --------------------------------------------------------------------
        // Convert limited cell-centered values to interface-centered L/R Riemann states
        // both L/R values defined over [il,iu]
#pragma omp simd
        for (int i=il; i<=iu; ++i) {
          ql_jph(n,i ) = qplus(i);
          qr_jmh(n,i ) = qminus(i);
>>>>>>> 19feab23
        }
      } // end char PPM loop over NWAVE

      // Project limited slope back to primitive variables, if necessary
      if (pmb->precon->characteristic_reconstruction) {
        RightEigenmatrixDotVector(pmb,IVY,il,iu,bx,wc,ql_jph);
        RightEigenmatrixDotVector(pmb,IVY,il,iu,bx,wc,qr_jmh);
      }
    }

      // compute ql_(j+1/2) and qr_(j-1/2)
      for (int n=0; n<(NWAVE); ++n) {
#pragma omp simd
<<<<<<< HEAD
    for (int i=il; i<=iu; ++i) {
      ql_jph(n,i ) = qplus(i);
      qr_jmh(n,i ) = qminus(i);
    }
  } // end char PPM loop over NWAVE

  // Project limited slope back to primitive variables, if necessary
  if (characteristic_reconstruction) {
    RightEigenmatrixDotVector(IVY,il,iu,bx,wc,ql_jph);
    RightEigenmatrixDotVector(IVY,il,iu,bx,wc,qr_jmh);
  }

  // compute ql_(j+1/2) and qr_(j-1/2)
  for (int n=0; n<(NWAVE); ++n) {
#pragma omp simd
    for (int i=il; i<=iu; ++i) {
      wl(n,i) = ql_jph(n,i);
      wr(n,i) = qr_jmh(n,i);
    }
  }
#pragma omp simd
  for (int i=il; i<=iu; ++i) {
    // Reapply EOS floors to both L/R reconstructed primitive states
    pmy_block_->peos->ApplyPrimitiveFloors(wl, k, j, i);
    pmy_block_->peos->ApplyPrimitiveFloors(wr, k, j, i);
  }
=======
        for (int i=il; i<=iu; ++i) {
          wl(n,k,j+1,i) = ql_jph(n,i);
          wr(n,k,j  ,i) = qr_jmh(n,i);
        }
      }
#pragma omp simd
      for (int i=il; i<=iu; ++i) {
        // Reapply EOS floors to both L/R reconstructed primitive states
        pmb->peos->ApplyPrimitiveFloors(wl, k, j+1, i);
        pmb->peos->ApplyPrimitiveFloors(wr, k, j, i);
      }
    }
  }
>>>>>>> 19feab23
  return;
}

//----------------------------------------------------------------------------------------
//! \fn Reconstruction::PiecewiseParabolicX3()
//  \brief Returns L/R interface values in X3-dir constructed using fourth-order PPM and
//         Colella-Sekora or Mignone limiting over [kl,ku][jl,ju][il,iu]

<<<<<<< HEAD
void Reconstruction::PiecewiseParabolicX3(const int k, const int j,
  const int il, const int iu, const AthenaArray<Real> &w, const AthenaArray<Real> &bcc,
  AthenaArray<Real> &wl, AthenaArray<Real> &wr) {
=======
void Reconstruction::PiecewiseParabolicX3(
    MeshBlock *pmb,
    const int kl, const int ku, const int jl, const int ju, const int il, const int iu,
    const AthenaArray<Real> &w, const AthenaArray<Real> &bcc,
    AthenaArray<Real> &wl, AthenaArray<Real> &wr) {
  Reconstruction* prec = pmb->precon;
>>>>>>> 19feab23
  // CS08 constant used in second derivative limiter, >1 , independent of h
  const Real C2 = 1.25;

  // set work arrays used for primitive/characterstic cell-averages to scratch
  AthenaArray<Real> bx,wc,q_km2,q_km1,q,q_kp1,q_kp2,qr_kmh,ql_kph;
  bx.InitWithShallowCopy(scr01_i_);
  wc.InitWithShallowCopy(scr1_ni_);
  q_km2.InitWithShallowCopy(scr2_ni_);
  q_km1.InitWithShallowCopy(scr3_ni_);
  q.InitWithShallowCopy(scr4_ni_);
  q_kp1.InitWithShallowCopy(scr5_ni_);
  q_kp2.InitWithShallowCopy(scr6_ni_);
  qr_kmh.InitWithShallowCopy(scr7_ni_);
  ql_kph.InitWithShallowCopy(scr8_ni_);

  // set work PPM work arrays to shallow copies of scratch arrays:
  AthenaArray<Real> dd,dd_km1,dd_kp1,dph,dph_kp1;
  dd.InitWithShallowCopy(scr02_i_);
  dd_km1.InitWithShallowCopy(scr03_i_);
  dd_kp1.InitWithShallowCopy(scr04_i_);
  dph.InitWithShallowCopy(scr05_i_);
  dph_kp1.InitWithShallowCopy(scr06_i_);

  AthenaArray<Real> d2qc_km1,d2qc,d2qc_kp1,d2qf;
  d2qc_km1.InitWithShallowCopy(scr07_i_);
  d2qc.InitWithShallowCopy(scr08_i_);
  d2qc_kp1.InitWithShallowCopy(scr09_i_);
  d2qf.InitWithShallowCopy(scr10_i_);

  AthenaArray<Real> qplus,qminus,dqf_plus,dqf_minus;
<<<<<<< HEAD
  qplus.InitWithShallowCopy(scr11_i_);
  qminus.InitWithShallowCopy(scr12_i_);
  dqf_plus.InitWithShallowCopy(scr13_i_);
  dqf_minus.InitWithShallowCopy(scr14_i_);

  // cache the x1-sliced primitive states for eigensystem calculation
  for (int n=0; n<(NHYDRO); ++n) {
#pragma omp simd
    for (int i=il; i<=iu; ++i) {
      wc(n,i) = w(n,k,j,i);
      q    (n,i) = w(n,k  ,j,i);
      q_km2(n,i) = w(n,k-2,j,i);
      q_km1(n,i) = w(n,k-1,j,i);
      q_kp1(n,i) = w(n,k+1,j,i);
      q_kp2(n,i) = w(n,k+2,j,i);
    }
  }
  if (MAGNETIC_FIELDS_ENABLED) {
#pragma omp simd
    for (int i=il; i<=iu; ++i) {
      bx(i) = bcc(IB3,k,j,i);

      wc(IBY,i) = bcc(IB1,k,j,i);
      q    (IBY,i) = bcc(IB1,k  ,j,i);
      q_km2(IBY,i) = bcc(IB1,k-2,j,i);
      q_km1(IBY,i) = bcc(IB1,k-1,j,i);
      q_kp1(IBY,i) = bcc(IB1,k+1,j,i);
      q_kp2(IBY,i) = bcc(IB1,k+2,j,i);

      wc(IBZ,i) = bcc(IB2,k,j,i);
      q    (IBZ,i) = bcc(IB2,k  ,j,i);
      q_km2(IBZ,i) = bcc(IB2,k-2,j,i);
      q_km1(IBZ,i) = bcc(IB2,k-1,j,i);
      q_kp1(IBZ,i) = bcc(IB2,k+1,j,i);
      q_kp2(IBZ,i) = bcc(IB2,k+2,j,i);
    }
  }

  // Project cell-averages to characteristic variables, if necessary
  // Note order of characteristic fields in output vect corresponds to (IVZ,IVX,IVY)
  if (characteristic_reconstruction) {
    LeftEigenmatrixDotVector(IVZ,il,iu,bx,wc,q_km2);
    LeftEigenmatrixDotVector(IVZ,il,iu,bx,wc,q_km1);
    LeftEigenmatrixDotVector(IVZ,il,iu,bx,wc,q);
    LeftEigenmatrixDotVector(IVZ,il,iu,bx,wc,q_kp1);
    LeftEigenmatrixDotVector(IVZ,il,iu,bx,wc,q_kp2);
  }

//--- Step 1. ----------------------------------------------------------------------------
// Reconstruct interface averages <a>_{k-1/2} and <a>_{k+1/2}
  for (int n=0; n<(NWAVE); ++n) {

    // Compute average slope in k-1, k, k+1 zones
#pragma omp simd simdlen(SIMD_WIDTH)
    for (int i=il; i<=iu; ++i) {
      Real qa = (q(n,i) - q_km1(n,i));
      Real qb = (q_kp1(n,i) - q(n,i));
      dd_km1(i) = c1k(k-1)*qa + c2k(k-1)*(q_km1(n,i) - q_km2(n,i));
      dd    (i) = c1k(k  )*qb + c2k(k  )*qa;
      dd_kp1(i) = c1k(k+1)*(q_kp2(n,i) - q_kp1(n,i)) + c2k(k+1)*qb;

      // Approximate interface average at k-1/2 and k+1/2 using PPM (CW eq 1.6)
      // KGF: group the biased stencil quantities to preserve FP symmetry
      dph(i)= (c3k(k)*q_km1(n,i) + c4k(k)*q(n,i)) +
        (c5k(k)*dd_km1(i) + c6k(k)*dd(i));
      dph_kp1(i)= (c3k(k+1)*q(n,i) + c4k(k+1)*q_kp1(n,i)) +
        (c5k(k+1)*dd(i) + c6k(k+1)*dd_kp1(i));
    }

//--- Step 2a. ---------------------------------------------------------------------------
    // Uniform Cartesian grid: limit interpolated interface states as in CD 4.3.1
    if (uniform_limiter[X3DIR]) {
      // approximate second derivative at interfaces for smooth extrema preservation
#pragma omp simd simdlen(SIMD_WIDTH)
      for (int i=il; i<=iu; ++i) {
        // KGF: add the off-centered quantities first to preserve FP symmetry
        d2qc_km1(i) = q_km2(n,i) + q    (n,i) - 2.0*q_km1(n,i) ;
        d2qc    (i) = q_km1(n,i) + q_kp1(n,i) - 2.0*q    (n,i) ; //(CD eq 85a) (no 1/2)
        d2qc_kp1(i) = q    (n,i) + q_kp2(n,i) - 2.0*q_kp1(n,i) ;
      }

      // k-1/2
#pragma omp simd simdlen(SIMD_WIDTH)
      for (int i=il; i<=iu; ++i) {
        Real qa_tmp = dph(i) - q_km1(n,i); // (CD eq 84a)
        Real qb_tmp = q(n,i) - dph(i);     // (CD eq 84b)
        // KGF: add the off-centered quantities first to preserve FP symmetry
        Real qa = 3.0*(q_km1(n,i) + q(n,i) - 2.0*dph(i));  // (CD eq 85b)
        Real qb = d2qc_km1(i);    // (CD eq 85a) (no 1/2)
        Real qc = d2qc(i);   // (CD eq 85c) (no 1/2)
        Real qd = 0.0;
        if (SIGN(qa) == SIGN(qb) && SIGN(qa) == SIGN(qc)) {
          qd = SIGN(qa)* std::min(C2*fabs(qb),std::min(C2*fabs(qc),fabs(qa)));
        }
        Real dph_tmp = 0.5*(q_km1(n,i)+q(n,i)) - qd/6.0;
        if (qa_tmp*qb_tmp < 0.0) {  // Local extrema detected at k-1/2 face
          dph(i) = dph_tmp;
        }
      }
      // k+1/2
#pragma omp simd simdlen(SIMD_WIDTH)
      for (int i=il; i<=iu; ++i) {
        Real qa_tmp = dph_kp1(i) - q(n,i);       // (CD eq 84a)
        Real qb_tmp = q_kp1(n,i) - dph_kp1(i);   // (CD eq 84b)
        // KGF: add the off-centered quantities first to preserve FP symmetry
        Real qa = 3.0*(q(n,i) + q_kp1(n,i) - 2.0*dph_kp1(i));  // (CD eq 85b)
        Real qb = d2qc(i);            // (CD eq 85a) (no 1/2)
        Real qc = d2qc_kp1(i);   // (CD eq 85c) (no 1/2)
        Real qd = 0.0;
        if (SIGN(qa) == SIGN(qb) && SIGN(qa) == SIGN(qc)) {
          qd = SIGN(qa)* std::min(C2*fabs(qb),std::min(C2*fabs(qc),fabs(qa)));
        }
        Real dphkp1_tmp = 0.5*(q(n,i)+q_kp1(n,i)) - qd/6.0;
        if (qa_tmp*qb_tmp < 0.0) { // Local extrema detected at k+1/2 face
          dph_kp1(i) = dphkp1_tmp;
        }
      }

#pragma omp simd
      for (int i=il; i<=iu; ++i) {
        // KGF: add the off-centered quantities first to preserve FP symmetry
        d2qf(i) = 6.0*(dph(i) + dph_kp1(i) - 2.0*q(n,i)); // a6 coefficient * -2
      }

//--- Step 2b. ---------------------------------------------------------------------------
    // Non-uniform/curvilinear: apply strict monotonicity constraints (Mignone eq 45)
    } else {
#pragma omp simd
      for (int i=il; i<=iu; ++i) {
        dph    (i) = std::min(dph    (i), std::max(q(n,i),q_km1(n,i)));
        dph_kp1(i) = std::min(dph_kp1(i), std::max(q(n,i),q_kp1(n,i)));

        dph    (i) = std::max(dph    (i), std::min(q(n,i),q_km1(n,i)));
        dph_kp1(i) = std::max(dph_kp1(i), std::min(q(n,i),q_kp1(n,i)));
      }
    }

    // Cache Riemann states for both non-/uniform limiters
#pragma omp simd
    for (int i=il; i<=iu; ++i) {
      qminus(i) = dph(i  );
      qplus(i) =  dph_kp1(i );
    }
=======
  qplus.InitWithShallowCopy(pmb->precon->scr11_i_);
  qminus.InitWithShallowCopy(pmb->precon->scr12_i_);
  dqf_plus.InitWithShallowCopy(pmb->precon->scr13_i_);
  dqf_minus.InitWithShallowCopy(pmb->precon->scr14_i_);

  for (int k=kl-1; k<=ku; ++k) {
    for (int j=jl; j<=ju; ++j) {
      // cache the x1-sliced primitive states for eigensystem calculation
      for (int n=0; n<(NHYDRO); ++n) {
#pragma omp simd
        for (int i=il; i<=iu; ++i) {
          wc(n,i) = w(n,k,j,i);
          q    (n,i) = w(n,k  ,j,i);
          q_km2(n,i) = w(n,k-2,j,i);
          q_km1(n,i) = w(n,k-1,j,i);
          q_kp1(n,i) = w(n,k+1,j,i);
          q_kp2(n,i) = w(n,k+2,j,i);
        }
      }
      if (MAGNETIC_FIELDS_ENABLED) {
#pragma omp simd
        for (int i=il; i<=iu; ++i) {
          bx(i) = bcc(IB3,k,j,i);

          wc(IBY,i) = bcc(IB1,k,j,i);
          q    (IBY,i) = bcc(IB1,k  ,j,i);
          q_km2(IBY,i) = bcc(IB1,k-2,j,i);
          q_km1(IBY,i) = bcc(IB1,k-1,j,i);
          q_kp1(IBY,i) = bcc(IB1,k+1,j,i);
          q_kp2(IBY,i) = bcc(IB1,k+2,j,i);

          wc(IBZ,i) = bcc(IB2,k,j,i);
          q    (IBZ,i) = bcc(IB2,k  ,j,i);
          q_km2(IBZ,i) = bcc(IB2,k-2,j,i);
          q_km1(IBZ,i) = bcc(IB2,k-1,j,i);
          q_kp1(IBZ,i) = bcc(IB2,k+1,j,i);
          q_kp2(IBZ,i) = bcc(IB2,k+2,j,i);
        }
      }

      // Project cell-averages to characteristic variables, if necessary
      // Note order of characteristic fields in output vect corresponds to (IVZ,IVX,IVY)
      if (pmb->precon->characteristic_reconstruction) {
        LeftEigenmatrixDotVector(pmb,IVZ,il,iu,bx,wc,q_km2);
        LeftEigenmatrixDotVector(pmb,IVZ,il,iu,bx,wc,q_km1);
        LeftEigenmatrixDotVector(pmb,IVZ,il,iu,bx,wc,q);
        LeftEigenmatrixDotVector(pmb,IVZ,il,iu,bx,wc,q_kp1);
        LeftEigenmatrixDotVector(pmb,IVZ,il,iu,bx,wc,q_kp2);
      }

      //--- Step 1. ----------------------------------------------------------------------
      // Reconstruct interface averages <a>_{k-1/2} and <a>_{k+1/2}
      for (int n=0; n<(NWAVE); ++n) {
        // Compute average slope in k-1, k, k+1 zones
#pragma omp simd simdlen(SIMD_WIDTH)
        for (int i=il; i<=iu; ++i) {
          Real qa = (q(n,i) - q_km1(n,i));
          Real qb = (q_kp1(n,i) - q(n,i));
          dd_km1(i) = prec->c1k(k-1)*qa + prec->c2k(k-1)*(q_km1(n,i) - q_km2(n,i));
          dd    (i) = prec->c1k(k  )*qb + prec->c2k(k  )*qa;
          dd_kp1(i) = prec->c1k(k+1)*(q_kp2(n,i) - q_kp1(n,i)) + prec->c2k(k+1)*qb;

          // Approximate interface average at k-1/2 and k+1/2 using PPM (CW eq 1.6)
          // KGF: group the biased stencil quantities to preserve FP symmetry
          dph(i)= (prec->c3k(k)*q_km1(n,i) + prec->c4k(k)*q(n,i)) +
                  (prec->c5k(k)*dd_km1(i) + prec->c6k(k)*dd(i));
          dph_kp1(i)= (prec->c3k(k+1)*q(n,i) + prec->c4k(k+1)*q_kp1(n,i)) +
                      (prec->c5k(k+1)*dd(i) + prec->c6k(k+1)*dd_kp1(i));
        }

        //--- Step 2a. -------------------------------------------------------------------
        // Uniform Cartesian grid: limit interpolated interface states as in CD 4.3.1
        if (pmb->precon->uniform_limiter[X3DIR]) {
          // approximate second derivative at interfaces for smooth extrema preservation
#pragma omp simd simdlen(SIMD_WIDTH)
          for (int i=il; i<=iu; ++i) {
            // KGF: add the off-centered quantities first to preserve FP symmetry
            d2qc_km1(i) = q_km2(n,i) + q    (n,i) - 2.0*q_km1(n,i);
            d2qc    (i) = q_km1(n,i) + q_kp1(n,i) - 2.0*q    (n,i); //(CD eq 85a) (no 1/2)
            d2qc_kp1(i) = q    (n,i) + q_kp2(n,i) - 2.0*q_kp1(n,i);
          }

          // k-1/2
#pragma omp simd simdlen(SIMD_WIDTH)
          for (int i=il; i<=iu; ++i) {
            Real qa_tmp = dph(i) - q_km1(n,i); // (CD eq 84a)
            Real qb_tmp = q(n,i) - dph(i);     // (CD eq 84b)
            // KGF: add the off-centered quantities first to preserve FP symmetry
            Real qa = 3.0*(q_km1(n,i) + q(n,i) - 2.0*dph(i));  // (CD eq 85b)
            Real qb = d2qc_km1(i);    // (CD eq 85a) (no 1/2)
            Real qc = d2qc(i);   // (CD eq 85c) (no 1/2)
            Real qd = 0.0;
            if (SIGN(qa) == SIGN(qb) && SIGN(qa) == SIGN(qc)) {
              qd = SIGN(qa)* std::min(C2*std::fabs(qb),
                                      std::min(C2*std::fabs(qc),std::fabs(qa)));
            }
            Real dph_tmp = 0.5*(q_km1(n,i)+q(n,i)) - qd/6.0;
            if (qa_tmp*qb_tmp < 0.0) {  // Local extrema detected at k-1/2 face
              dph(i) = dph_tmp;
            }
          }
          // k+1/2
#pragma omp simd simdlen(SIMD_WIDTH)
          for (int i=il; i<=iu; ++i) {
            Real qa_tmp = dph_kp1(i) - q(n,i);       // (CD eq 84a)
            Real qb_tmp = q_kp1(n,i) - dph_kp1(i);   // (CD eq 84b)
            // KGF: add the off-centered quantities first to preserve FP symmetry
            Real qa = 3.0*(q(n,i) + q_kp1(n,i) - 2.0*dph_kp1(i));  // (CD eq 85b)
            Real qb = d2qc(i);            // (CD eq 85a) (no 1/2)
            Real qc = d2qc_kp1(i);   // (CD eq 85c) (no 1/2)
            Real qd = 0.0;
            if (SIGN(qa) == SIGN(qb) && SIGN(qa) == SIGN(qc)) {
              qd = SIGN(qa)* std::min(C2*std::fabs(qb),
                                      std::min(C2*std::fabs(qc),std::fabs(qa)));
            }
            Real dphkp1_tmp = 0.5*(q(n,i)+q_kp1(n,i)) - qd/6.0;
            if (qa_tmp*qb_tmp < 0.0) { // Local extrema detected at k+1/2 face
              dph_kp1(i) = dphkp1_tmp;
            }
          }

#pragma omp simd
          for (int i=il; i<=iu; ++i) {
            // KGF: add the off-centered quantities first to preserve FP symmetry
            d2qf(i) = 6.0*(dph(i) + dph_kp1(i) - 2.0*q(n,i)); // a6 coefficient * -2
          }

          //--- Step 2b. -----------------------------------------------------------------
          // Non-uniform/curvilinear: apply strict monotonicity constraint (Mignone eq 45)
        } else {
#pragma omp simd
          for (int i=il; i<=iu; ++i) {
            dph    (i) = std::min(dph    (i), std::max(q(n,i),q_km1(n,i)));
            dph_kp1(i) = std::min(dph_kp1(i), std::max(q(n,i),q_kp1(n,i)));

            dph    (i) = std::max(dph    (i), std::min(q(n,i),q_km1(n,i)));
            dph_kp1(i) = std::max(dph_kp1(i), std::min(q(n,i),q_kp1(n,i)));
          }
        }

        // Cache Riemann states for both non-/uniform limiters
#pragma omp simd
        for (int i=il; i<=iu; ++i) {
          qminus(i) = dph(i  );
          qplus(i) =  dph_kp1(i );
        }
>>>>>>> 19feab23

        //--- Step 3. --------------------------------------------------------------------
        // Compute cell-centered difference stencils (MC section 2.4.1)
#pragma omp simd
<<<<<<< HEAD
    for (int i=il; i<=iu; ++i) {
      dqf_minus(i) = q(n,i) - qminus(i); // (CS eq 25)
      dqf_plus(i)  = qplus(i) - q(n,i);
    }

//--- Step 4a. ---------------------------------------------------------------------------
    // For uniform Cartesian mesh: apply CS limiters to parabolic interpolant
    if (uniform_limiter[X3DIR]) {
#pragma omp simd simdlen(SIMD_WIDTH)
      for (int i=il; i<=iu; ++i) {
        Real qa_tmp = dqf_minus(i)*dqf_plus(i);
        Real qb_tmp = (q_kp1(n,i) - q(n,i))*(q(n,i) - q_km1(n,i));

        // Check if extrema is smooth
        Real qa = d2qc_km1(i);
        Real qb = d2qc(i);
        Real qc = d2qc_kp1(i);
        Real qd = d2qf(i);
        Real qe = 0.0;
        if (SIGN(qa) == SIGN(qb) && SIGN(qa) == SIGN(qc) && SIGN(qa) == SIGN(qd)) {
            // Extrema is smooth
          qe = SIGN(qd)* std::min(std::min(C2*fabs(qa),C2*fabs(qb)),
                                  std::min(C2*fabs(qc),fabs(qd))); // (CS eq 22)
        }

          // Check if 2nd derivative is close to roundoff error
        qa = std::max(fabs(q_km1(n,i)),fabs(q_km2(n,i)));
        qb = std::max(std::max(fabs(q(n,i)),fabs(q_kp1(n,i))), fabs(q_kp2(n,i)));

        Real rho = 0.0;
        if (fabs(qd) > (1.0e-12)*std::max(qa,qb)) {
          // Limiter is not sensitive to roundoff. Use limited ratio (MC eq 27)
          rho = qe/qd;
        }

        Real tmp_m = q(n,i) - rho*dqf_minus(i);
        Real tmp_p = q(n,i) + rho*dqf_plus(i);
        Real tmp2_m = q(n,i) - 2.0*dqf_plus(i);
        Real tmp2_p = q(n,i) + 2.0*dqf_minus(i);

        // Check for local extrema
        if (qa_tmp <= 0.0 || qb_tmp <= 0.0 ) {
          // Check if relative change in limited 2nd deriv is > roundoff
          if (rho <= (1.0 - (1.0e-12))) {
            // Limit smooth extrema
            qminus(i) = tmp_m; // (CS eq 23)
            qplus(i) = tmp_p;
          }

        // No extrema detected
        } else {
          // Overshoot k-1/2,R / k,(-) state
          if (fabs(dqf_minus(i)) >= 2.0*fabs(dqf_plus(i))) {
            qminus(i) = tmp2_m;
          }
          // Overshoot k+1/2,L / k,(+) state
          if (fabs(dqf_plus(i)) >= 2.0*fabs(dqf_minus(i))) {
            qplus(i) = tmp2_p;
=======
        for (int i=il; i<=iu; ++i) {
          dqf_minus(i) = q(n,i) - qminus(i); // (CS eq 25)
          dqf_plus(i)  = qplus(i) - q(n,i);
        }

        //--- Step 4a. -------------------------------------------------------------------
        // For uniform Cartesian mesh: apply CS limiters to parabolic interpolant
        if (pmb->precon->uniform_limiter[X3DIR]) {
#pragma omp simd simdlen(SIMD_WIDTH)
          for (int i=il; i<=iu; ++i) {
            Real qa_tmp = dqf_minus(i)*dqf_plus(i);
            Real qb_tmp = (q_kp1(n,i) - q(n,i))*(q(n,i) - q_km1(n,i));

            // Check if extrema is smooth
            Real qa = d2qc_km1(i);
            Real qb = d2qc(i);
            Real qc = d2qc_kp1(i);
            Real qd = d2qf(i);
            Real qe = 0.0;
            if (SIGN(qa) == SIGN(qb) && SIGN(qa) == SIGN(qc) && SIGN(qa) == SIGN(qd)) {
              // Extrema is smooth
              qe = SIGN(qd)* std::min(std::min(C2*std::fabs(qa), C2*std::fabs(qb)),
                                      std::min(C2*std::fabs(qc),
                                               std::fabs(qd))); // (CS eq 22)
            }

            // Check if 2nd derivative is close to roundoff error
            qa = std::max(std::fabs(q_km1(n,i)), std::fabs(q_km2(n,i)));
            qb = std::max(std::max(std::fabs(q(n,i)),
                                   std::fabs(q_kp1(n,i))), std::fabs(q_kp2(n,i)));

            Real rho = 0.0;
            if (std::fabs(qd) > (1.0e-12)*std::max(qa,qb)) {
              // Limiter is not sensitive to roundoff. Use limited ratio (MC eq 27)
              rho = qe/qd;
            }

            Real tmp_m = q(n,i) - rho*dqf_minus(i);
            Real tmp_p = q(n,i) + rho*dqf_plus(i);
            Real tmp2_m = q(n,i) - 2.0*dqf_plus(i);
            Real tmp2_p = q(n,i) + 2.0*dqf_minus(i);

            // Check for local extrema
            if (qa_tmp <= 0.0 || qb_tmp <= 0.0 ) {
              // Check if relative change in limited 2nd deriv is > roundoff
              if (rho <= (1.0 - (1.0e-12))) {
                // Limit smooth extrema
                qminus(i) = tmp_m; // (CS eq 23)
                qplus(i) = tmp_p;
              }

              // No extrema detected
            } else {
              // Overshoot k-1/2,R / k,(-) state
              if (std::fabs(dqf_minus(i)) >= 2.0*std::fabs(dqf_plus(i))) {
                qminus(i) = tmp2_m;
              }
              // Overshoot k+1/2,L / k,(+) state
              if (std::fabs(dqf_plus(i)) >= 2.0*std::fabs(dqf_minus(i))) {
                qplus(i) = tmp2_p;
              }
            }
          }

          //--- Step 4b. -----------------------------------------------------------------
          // Non-uniform/curvilinear mesh: apply Mignone limiters to parabolic interpolant
          // Note, the Mignone limiter does not check for cell-averaged extrema:
        } else {
          for (int i=il; i<=iu; ++i) {
            Real qa = dqf_minus(i)*dqf_plus(i);
            if (qa <= 0.0) { // Local extrema detected
              qminus(i) = q(n,i);
              qplus(i) = q(n,i);
            } else { // No extrema detected
              // could delete hplus_ratio_k() arrays for curvilinear PPMx3
              // Overshoot k-1/2,R / k,(-) state
              if (std::fabs(dqf_minus(i)) >= prec->hplus_ratio_k(k)
                  *std::fabs(dqf_plus(i))) {
                qminus(i) = q(n,i) - prec->hplus_ratio_k(k)*dqf_plus(i);
              }
              // Overshoot k+1/2,L / k,(+) state
              if (std::fabs(dqf_plus(i)) >= prec->hminus_ratio_k(k)
                  *std::fabs(dqf_minus(i))) {
                qplus(i) = q(n,i) + prec->hminus_ratio_k(k)*dqf_minus(i);
              }
            }
>>>>>>> 19feab23
          }
        }
      }

<<<<<<< HEAD
//--- Step 4b. ---------------------------------------------------------------------------
    // Non-uniform/curvilinear mesh: apply Mignone limiters to parabolic interpolant
    // Note, the Mignone limiter does not check for cell-averaged extrema:
    } else {
      for (int i=il; i<=iu; ++i) {
        Real qa = dqf_minus(i)*dqf_plus(i);
        if (qa <= 0.0) { // Local extrema detected
          qminus(i) = q(n,i);
          qplus(i) = q(n,i);
        } else { // No extrema detected
          // could delete hplus_ratio_k() arrays for curvilinear PPMx3
          // Overshoot k-1/2,R / k,(-) state
          if (fabs(dqf_minus(i)) >= hplus_ratio_k(k)*fabs(dqf_plus(i))) {
            qminus(i) = q(n,i) - hplus_ratio_k(k)*dqf_plus(i);
          }
          // Overshoot k+1/2,L / k,(+) state
          if (fabs(dqf_plus(i)) >= hminus_ratio_k(k)*fabs(dqf_minus(i))) {
            qplus(i) = q(n,i) + hminus_ratio_k(k)*dqf_minus(i);
          }
=======
        //--- Step 5. --------------------------------------------------------------------
        // Convert limited cell-centered values to interface-centered L/R Riemann states
        // both L/R values defined over [il,iu]
#pragma omp simd
        for (int i=il; i<=iu; ++i) {
          ql_kph(n,i ) = qplus(i);
          qr_kmh(n,i ) = qminus(i);
>>>>>>> 19feab23
        }
      } // end char PPM loop over NWAVE

      // Project limited slope back to primitive variables, if necessary
      if (pmb->precon->characteristic_reconstruction) {
        RightEigenmatrixDotVector(pmb,IVZ,il,iu,bx,wc,ql_kph);
        RightEigenmatrixDotVector(pmb,IVZ,il,iu,bx,wc,qr_kmh);
      }
    }

      // compute ql_(k+1/2) and qr_(k-1/2)
      for (int n=0; n<(NWAVE); ++n) {
#pragma omp simd
<<<<<<< HEAD
    for (int i=il; i<=iu; ++i) {
      ql_kph(n,i ) = qplus(i);
      qr_kmh(n,i ) = qminus(i);
    }
  } // end char PPM loop over NWAVE

  // Project limited slope back to primitive variables, if necessary
  if (characteristic_reconstruction) {
    RightEigenmatrixDotVector(IVZ,il,iu,bx,wc,ql_kph);
    RightEigenmatrixDotVector(IVZ,il,iu,bx,wc,qr_kmh);
  }

  // compute ql_(k+1/2) and qr_(k-1/2)
  for (int n=0; n<(NWAVE); ++n) {
#pragma omp simd
    for (int i=il; i<=iu; ++i) {
      wl(n,i) = ql_kph(n,i);
      wr(n,i) = qr_kmh(n,i);
    }
  }
#pragma omp simd
  for (int i=il; i<=iu; ++i) {
    // Reapply EOS floors to both L/R reconstructed primitive states
    pmy_block_->peos->ApplyPrimitiveFloors(wl, k, j, i);
    pmy_block_->peos->ApplyPrimitiveFloors(wr, k, j, i);
  }
=======
        for (int i=il; i<=iu; ++i) {
          wl(n,k+1,j,i) = ql_kph(n,i);
          wr(n,k  ,j,i) = qr_kmh(n,i);
        }
      }
#pragma omp simd
      for (int i=il; i<=iu; ++i) {
        // Reapply EOS floors to both L/R reconstructed primitive states
        pmb->peos->ApplyPrimitiveFloors(wl, k+1, j, i);
        pmb->peos->ApplyPrimitiveFloors(wr, k, j, i);
      }
    }
  }
>>>>>>> 19feab23
  return;
}<|MERGE_RESOLUTION|>--- conflicted
+++ resolved
@@ -43,18 +43,10 @@
 //  \brief Returns L/R interface values in X1-dir constructed using fourth-order PPM and
 //         Colella-Sekora or Mignone limiting over [kl,ku][jl,ju][il,iu]
 
-<<<<<<< HEAD
-void Reconstruction::PiecewiseParabolicX1(const int k, const int j,
-  const int il, const int iu, const AthenaArray<Real> &w, const AthenaArray<Real> &bcc,
-  AthenaArray<Real> &wl, AthenaArray<Real> &wr) {
-=======
 void Reconstruction::PiecewiseParabolicX1(
-    MeshBlock *pmb,
-    const int kl, const int ku, const int jl, const int ju, const int il, const int iu,
+    const int k, const int j, const int il, const int iu,
     const AthenaArray<Real> &w, const AthenaArray<Real> &bcc,
     AthenaArray<Real> &wl, AthenaArray<Real> &wr) {
-  Reconstruction* prec = pmb->precon;
->>>>>>> 19feab23
   // CS08 constant used in second derivative limiter, >1 , independent of h
   const Real C2 = 1.25;
 
@@ -85,7 +77,6 @@
   d2qf.InitWithShallowCopy(scr10_i_);
 
   AthenaArray<Real> qplus,qminus,dqf_plus,dqf_minus;
-<<<<<<< HEAD
   qplus.InitWithShallowCopy(scr11_i_);
   qminus.InitWithShallowCopy(scr12_i_);
   dqf_plus.InitWithShallowCopy(scr13_i_);
@@ -134,10 +125,9 @@
     LeftEigenmatrixDotVector(IVX,il,iu,bx,wc,q_ip2);
   }
 
-//--- Step 1. ----------------------------------------------------------------------------
-// Reconstruct interface averages <a>_{i-1/2} and <a>_{i+1/2}
+  //--- Step 1. --------------------------------------------------------------------------
+  // Reconstruct interface averages <a>_{i-1/2} and <a>_{i+1/2}
   for (int n=0; n<(NWAVE); ++n) {
-
     // Compute average slope in i-1, i, i+1 zones
 #pragma omp simd simdlen(SIMD_WIDTH)
     for (int i=il; i<=iu; ++i) {
@@ -150,12 +140,12 @@
       // Approximate interface average at i-1/2 and i+1/2 using PPM (CW eq 1.6)
       // KGF: group the biased stencil quantities to preserve FP symmetry
       dph(i)= (c3i(i)*q_im1(n,i) + c4i(i)*q(n,i)) +
-          (c5i(i)*dd_im1(i) + c6i(i)*dd(i));
+              (c5i(i)*dd_im1(i) + c6i(i)*dd(i));
       dph_ip1(i)= (c3i(i+1)*q(n,i) + c4i(i+1)*q_ip1(n,i)) +
-          (c5i(i+1)*dd(i) + c6i(i+1)*dd_ip1(i) );
-    }
-
-//--- Step 2a. ---------------------------------------------------------------------------
+                  (c5i(i+1)*dd(i) + c6i(i+1)*dd_ip1(i) );
+    }
+
+    //--- Step 2a. -----------------------------------------------------------------------
     // Uniform Cartesian grid: limit interpolated interface states as in CD 4.3.1
     if (uniform_limiter[X1DIR]) {
       // approximate second derivative at interfaces for smooth extrema preservation
@@ -178,7 +168,8 @@
         Real qc = d2qc(i);   // (CD eq 85c) (no 1/2)
         Real qd = 0.0;
         if (SIGN(qa) == SIGN(qb) && SIGN(qa) == SIGN(qc)) {
-          qd = SIGN(qa)* std::min(C2*fabs(qb),std::min(C2*fabs(qc),fabs(qa)));
+          qd = SIGN(qa)* std::min(C2*std::fabs(qb),
+                                  std::min(C2*std::fabs(qc), std::fabs(qa)));
         }
         Real dph_tmp = 0.5*(q_im1(n,i)+q(n,i)) - qd/6.0;
         if (qa_tmp*qb_tmp < 0.0) { // Local extrema detected at i-1/2 face
@@ -197,7 +188,8 @@
         Real qc = d2qc_ip1(i);   // (CD eq 85c) (no 1/2)
         Real qd = 0.0;
         if (SIGN(qa) == SIGN(qb) && SIGN(qa) == SIGN(qc)) {
-          qd = SIGN(qa)* std::min(C2*fabs(qb),std::min(C2*fabs(qc),fabs(qa)));
+          qd = SIGN(qa)* std::min(C2*std::fabs(qb),
+                                  std::min(C2*std::fabs(qc), std::fabs(qa)));
         }
         Real dphip1_tmp = 0.5*(q(n,i)+q_ip1(n,i)) - qd/6.0;
         if (qa_tmp*qb_tmp < 0.0) { // Local extrema detected at i+1/2 face
@@ -211,8 +203,8 @@
         d2qf(i) = 6.0*(dph(i) + dph_ip1(i) - 2.0*q(n,i)); // a6 coefficient * -2
       }
 
-//--- Step 2b. ---------------------------------------------------------------------------
-    // Non-uniform/curvilinear: apply strict monotonicity constraints (Mignone eq 45)
+      //--- Step 2b. ---------------------------------------------------------------------
+      // Non-uniform/curvilinear: apply strict monotonicity constraints (Mignone eq 45)
     } else {
 #pragma omp simd
       for (int i=il; i<=iu; ++i) {
@@ -230,166 +222,16 @@
       qminus(i) = dph(i  );
       qplus(i) =  dph_ip1(i );
     }
-=======
-  qplus.InitWithShallowCopy(pmb->precon->scr11_i_);
-  qminus.InitWithShallowCopy(pmb->precon->scr12_i_);
-  dqf_plus.InitWithShallowCopy(pmb->precon->scr13_i_);
-  dqf_minus.InitWithShallowCopy(pmb->precon->scr14_i_);
-
-  for (int k=kl; k<=ku; ++k) {
-    for (int j=jl; j<=ju; ++j) {
-      // cache the x1-sliced primitive states for eigensystem calculation
-      for (int n=0; n<(NHYDRO); ++n) {
-#pragma omp simd
-        for (int i=il-1; i<=iu; ++i) {
-          wc(n,i) = w(n,k,j,i);
-          q    (n,i) = w(n,k,j,i  );
-          q_im2(n,i) = w(n,k,j,i-2);
-          q_im1(n,i) = w(n,k,j,i-1);
-          q_ip1(n,i) = w(n,k,j,i+1);
-          q_ip2(n,i) = w(n,k,j,i+2);
-        }
-      }
-      if (MAGNETIC_FIELDS_ENABLED) {
-#pragma omp simd
-        for (int i=il-1; i<=iu; ++i) {
-          bx(i) = bcc(IB1,k,j,i);
-
-          wc(IBY,i) = bcc(IB2,k,j,i);
-          q    (IBY,i) = bcc(IB2,k,j,i  );
-          q_im2(IBY,i) = bcc(IB2,k,j,i-2);
-          q_im1(IBY,i) = bcc(IB2,k,j,i-1);
-          q_ip1(IBY,i) = bcc(IB2,k,j,i+1);
-          q_ip2(IBY,i) = bcc(IB2,k,j,i+2);
-
-          wc(IBZ,i) = bcc(IB3,k,j,i);
-          q    (IBZ,i) = bcc(IB3,k,j,i  );
-          q_im2(IBZ,i) = bcc(IB3,k,j,i-2);
-          q_im1(IBZ,i) = bcc(IB3,k,j,i-1);
-          q_ip1(IBZ,i) = bcc(IB3,k,j,i+1);
-          q_ip2(IBZ,i) = bcc(IB3,k,j,i+2);
-        }
-      }
-
-      // Project cell-averages to characteristic variables, if necessary
-      // Note order of characteristic fields in output vect corresponds to (IVX,IVY,IVZ)
-      if (pmb->precon->characteristic_reconstruction) {
-        LeftEigenmatrixDotVector(pmb,IVX,il-1,iu,bx,wc,q_im2);
-        LeftEigenmatrixDotVector(pmb,IVX,il-1,iu,bx,wc,q_im1);
-        LeftEigenmatrixDotVector(pmb,IVX,il-1,iu,bx,wc,q);
-        LeftEigenmatrixDotVector(pmb,IVX,il-1,iu,bx,wc,q_ip1);
-        LeftEigenmatrixDotVector(pmb,IVX,il-1,iu,bx,wc,q_ip2);
-      }
-
-      //--- Step 1. ----------------------------------------------------------------------
-      // Reconstruct interface averages <a>_{i-1/2} and <a>_{i+1/2}
-      for (int n=0; n<(NWAVE); ++n) {
-        // Compute average slope in i-1, i, i+1 zones
-#pragma omp simd simdlen(SIMD_WIDTH)
-        for (int i=il-1; i<=iu; ++i) {
-          Real qa = (q(n,i) - q_im1(n,i));
-          Real qb = (q_ip1(n,i) - q(n,i));
-          dd_im1(i) = prec->c1i(i-1)*qa + prec->c2i(i-1)*(q_im1(n,i) - q_im2(n,i));
-          dd    (i) = prec->c1i(i  )*qb + prec->c2i(i  )*qa;
-          dd_ip1(i) = prec->c1i(i+1)*(q_ip2(n,i) - q_ip1(n,i)) + prec->c2i(i+1)*qb;
-
-          // Approximate interface average at i-1/2 and i+1/2 using PPM (CW eq 1.6)
-          // KGF: group the biased stencil quantities to preserve FP symmetry
-          dph(i)= (prec->c3i(i)*q_im1(n,i) + prec->c4i(i)*q(n,i)) +
-                  (prec->c5i(i)*dd_im1(i) + prec->c6i(i)*dd(i));
-          dph_ip1(i)= (prec->c3i(i+1)*q(n,i) + prec->c4i(i+1)*q_ip1(n,i)) +
-                      (prec->c5i(i+1)*dd(i) + prec->c6i(i+1)*dd_ip1(i) );
-        }
-
-        //--- Step 2a. -------------------------------------------------------------------
-        // Uniform Cartesian grid: limit interpolated interface states as in CD 4.3.1
-        if (pmb->precon->uniform_limiter[X1DIR]) {
-          // approximate second derivative at interfaces for smooth extrema preservation
-#pragma omp simd simdlen(SIMD_WIDTH)
-          for (int i=il-1; i<=iu+1; ++i) {
-            // KGF: add the off-centered quantities first to preserve FP symmetry
-            d2qc_im1(i) = q_im2(n,i) + q    (n,i) - 2.0*q_im1(n,i);
-            d2qc    (i) = q_im1(n,i) + q_ip1(n,i) - 2.0*q    (n,i); //(CD eq 85a) (no 1/2)
-            d2qc_ip1(i) = q    (n,i) + q_ip2(n,i) - 2.0*q_ip1(n,i);
-          }
-
-          // i-1/2
-#pragma omp simd simdlen(SIMD_WIDTH)
-          for (int i=il-1; i<=(iu+1); ++i) {
-            Real qa_tmp = dph(i) - q_im1(n,i); // (CD eq 84a)
-            Real qb_tmp = q(n,i) - dph(i);     // (CD eq 84b)
-            // KGF: add the off-centered quantities first to preserve FP symmetry
-            Real qa = 3.0*(q_im1(n,i) + q(n,i)  - 2.0*dph(i));  // (CD eq 85b)
-            Real qb = d2qc_im1(i);    // (CD eq 85a) (no 1/2)
-            Real qc = d2qc(i);   // (CD eq 85c) (no 1/2)
-            Real qd = 0.0;
-            if (SIGN(qa) == SIGN(qb) && SIGN(qa) == SIGN(qc)) {
-              qd = SIGN(qa)* std::min(C2*std::fabs(qb),
-                                      std::min(C2*std::fabs(qc), std::fabs(qa)));
-            }
-            Real dph_tmp = 0.5*(q_im1(n,i)+q(n,i)) - qd/6.0;
-            if (qa_tmp*qb_tmp < 0.0) { // Local extrema detected at i-1/2 face
-              dph(i) = dph_tmp;
-            }
-          }
-
-          // i+1/2
-#pragma omp simd simdlen(SIMD_WIDTH)
-          for (int i=il-1; i<=(iu+1); ++i) {
-            Real qa_tmp = dph_ip1(i) - q(n,i);       // (CD eq 84a)
-            Real qb_tmp = q_ip1(n,i) - dph_ip1(i);   // (CD eq 84b)
-            // KGF: add the off-centered quantities first to preserve FP symmetry
-            Real qa = 3.0*(q(n,i) + q_ip1(n,i) - 2.0*dph_ip1(i));  // (CD eq 85b)
-            Real qb = d2qc(i);            // (CD eq 85a) (no 1/2)
-            Real qc = d2qc_ip1(i);   // (CD eq 85c) (no 1/2)
-            Real qd = 0.0;
-            if (SIGN(qa) == SIGN(qb) && SIGN(qa) == SIGN(qc)) {
-              qd = SIGN(qa)* std::min(C2*std::fabs(qb),
-                                      std::min(C2*std::fabs(qc),std::fabs(qa)));
-            }
-            Real dphip1_tmp = 0.5*(q(n,i)+q_ip1(n,i)) - qd/6.0;
-            if (qa_tmp*qb_tmp < 0.0) { // Local extrema detected at i+1/2 face
-              dph_ip1(i) = dphip1_tmp;
-            }
-          }
-
-#pragma omp simd
-          for (int i=il-1; i<=iu; ++i) {
-            // KGF: add the off-centered quantities first to preserve FP symmetry
-            d2qf(i) = 6.0*(dph(i) + dph_ip1(i) - 2.0*q(n,i)); // a6 coefficient * -2
-          }
-
-          //--- Step 2b. -----------------------------------------------------------------
-          // Non-uniform/curvilinear: apply strict monotonicity constraint (Mignone eq 45)
-        } else {
-#pragma omp simd
-          for (int i=il-1; i<=iu; ++i) {
-            dph    (i) = std::min(dph    (i), std::max(q(n,i),q_im1(n,i)));
-            dph_ip1(i) = std::min(dph_ip1(i), std::max(q(n,i),q_ip1(n,i)));
-
-            dph    (i) = std::max(dph    (i), std::min(q(n,i),q_im1(n,i)));
-            dph_ip1(i) = std::max(dph_ip1(i), std::min(q(n,i),q_ip1(n,i)));
-          }
-        }
-
-        // Cache Riemann states for both non-/uniform limiters
-#pragma omp simd
-        for (int i=il-1; i<=iu; ++i) {
-          qminus(i) = dph(i  );
-          qplus(i) =  dph_ip1(i );
-        }
->>>>>>> 19feab23
-
-        //--- Step 3. --------------------------------------------------------------------
-        // Compute cell-centered difference stencils (MC section 2.4.1)
-#pragma omp simd
-<<<<<<< HEAD
+
+    //--- Step 3. ------------------------------------------------------------------------
+    // Compute cell-centered difference stencils (MC section 2.4.1)
+#pragma omp simd
     for (int i=il; i<=iu; ++i) {
       dqf_minus(i) = q(n,i) - qminus(i); // (CS eq 25)
       dqf_plus(i)  = qplus(i) - q(n,i);
     }
 
-//--- Step 4a. ---------------------------------------------------------------------------
+    //--- Step 4a. -----------------------------------------------------------------------
     // For uniform Cartesian mesh: apply CS limiters to parabolic interpolant
     if (uniform_limiter[X1DIR]) {
 #pragma omp simd simdlen(SIMD_WIDTH)
@@ -404,16 +246,18 @@
         Real qe = 0.0;
         if (SIGN(qa) == SIGN(qb) && SIGN(qa) == SIGN(qc) && SIGN(qa) == SIGN(qd)) {
           // Extrema is smooth
-          qe = SIGN(qd)* std::min(std::min(C2*fabs(qa),C2*fabs(qb)),
-                                  std::min(C2*fabs(qc),fabs(qd))); // (CS eq 22)
+          qe = SIGN(qd)* std::min(std::min(C2*std::fabs(qa), C2*std::fabs(qb)),
+                                  std::min(C2*std::fabs(qc),
+                                           std::fabs(qd))); // (CS eq 22)
         }
 
         // Check if 2nd derivative is close to roundoff error
-        qa = std::max(fabs(q_im1(n,i)),fabs(q_im2(n,i)));
-        qb = std::max(std::max(fabs(q(n,i)),fabs(q_ip1(n,i))), fabs(q_ip2(n,i)));
+        qa = std::max(std::fabs(q_im1(n,i)), std::fabs(q_im2(n,i)));
+        qb = std::max(std::max(std::fabs(q(n,i)), std::fabs(q_ip1(n,i))),
+                      std::fabs(q_ip2(n,i)));
 
         Real rho = 0.0;
-        if (fabs(qd) > (1.0e-12)*std::max(qa,qb)) {
+        if (std::fabs(qd) > (1.0e-12)*std::max(qa,qb)) {
           // Limiter is not sensitive to roundoff. Use limited ratio (MC eq 27)
           rho = qe/qd;
         }
@@ -434,105 +278,19 @@
           // No extrema detected
         } else {
           // Overshoot i-1/2,R / i,(-) state
-          if (fabs(dqf_minus(i)) >= 2.0*fabs(dqf_plus(i))) {
+          if (std::fabs(dqf_minus(i)) >= 2.0*std::fabs(dqf_plus(i))) {
             qminus(i) = tmp2_m;
           }
           // Overshoot i+1/2,L / i,(+) state
-          if (fabs(dqf_plus(i)) >= 2.0*fabs(dqf_minus(i))) {
+          if (std::fabs(dqf_plus(i)) >= 2.0*std::fabs(dqf_minus(i))) {
             qplus(i) = tmp2_p;
-=======
-        for (int i=il-1; i<=iu; ++i) {
-          dqf_minus(i) = q(n,i) - qminus(i); // (CS eq 25)
-          dqf_plus(i)  = qplus(i) - q(n,i);
-        }
-
-        //--- Step 4a. -------------------------------------------------------------------
-        // For uniform Cartesian mesh: apply CS limiters to parabolic interpolant
-        if (pmb->precon->uniform_limiter[X1DIR]) {
-#pragma omp simd simdlen(SIMD_WIDTH)
-          for (int i=il-1; i<=iu; ++i) {
-            Real qa_tmp = dqf_minus(i)*dqf_plus(i);
-            Real qb_tmp = (q_ip1(n,i) - q(n,i))*(q(n,i) - q_im1(n,i));
-
-            Real qa = d2qc_im1(i);
-            Real qb = d2qc(i);
-            Real qc = d2qc_ip1(i);
-            Real qd = d2qf(i);
-            Real qe = 0.0;
-            if (SIGN(qa) == SIGN(qb) && SIGN(qa) == SIGN(qc) && SIGN(qa) == SIGN(qd)) {
-              // Extrema is smooth
-              qe = SIGN(qd)* std::min(std::min(C2*std::fabs(qa),C2*std::fabs(qb)),
-                                      std::min(C2*std::fabs(qc),
-                                               std::fabs(qd))); // (CS eq 22)
-            }
-
-            // Check if 2nd derivative is close to roundoff error
-            qa = std::max(std::fabs(q_im1(n,i)), std::fabs(q_im2(n,i)));
-            qb = std::max(std::max(std::fabs(q(n,i)),
-                                   std::fabs(q_ip1(n,i))), std::fabs(q_ip2(n,i)));
-
-            Real rho = 0.0;
-            if (std::fabs(qd) > (1.0e-12)*std::max(qa,qb)) {
-              // Limiter is not sensitive to roundoff. Use limited ratio (MC eq 27)
-              rho = qe/qd;
-            }
-
-            Real tmp_m = q(n,i) - rho*dqf_minus(i);
-            Real tmp_p = q(n,i) + rho*dqf_plus(i);
-            Real tmp2_m = q(n,i) - 2.0*dqf_plus(i);
-            Real tmp2_p = q(n,i) + 2.0*dqf_minus(i);
-
-            // Check for local extrema
-            if ((qa_tmp <= 0.0 || qb_tmp <=0.0)) {
-              // Check if relative change in limited 2nd deriv is > roundoff
-              if (rho <= (1.0 - (1.0e-12))) {
-                // Limit smooth extrema
-                qminus(i) = tmp_m;// (CS eq 23)
-                qplus(i) = tmp_p;
-              }
-              // No extrema detected
-            } else {
-              // Overshoot i-1/2,R / i,(-) state
-              if (std::fabs(dqf_minus(i)) >= 2.0*std::fabs(dqf_plus(i))) {
-                qminus(i) = tmp2_m;
-              }
-              // Overshoot i+1/2,L / i,(+) state
-              if (std::fabs(dqf_plus(i)) >= 2.0*std::fabs(dqf_minus(i))) {
-                qplus(i) = tmp2_p;
-              }
-            }
-          }
-
-          //--- Step 4b. -----------------------------------------------------------------
-          // Non-uniform/curvilinear mesh: apply Mignone limiters to parabolic interpolant
-          // Note, the Mignone limiter does not check for cell-averaged extrema:
-        } else {
-          for (int i=il-1; i<=iu; ++i) {
-            Real qa = dqf_minus(i)*dqf_plus(i);
-            if (qa <= 0.0) { // Local extrema detected
-              qminus(i) = q(n,i);
-              qplus(i) = q(n,i);
-            } else { // No extrema detected
-              // Overshoot i-1/2,R / i,(-) state
-              if (std::fabs(dqf_minus(i)) >= prec->hplus_ratio_i(i)
-                  *std::fabs(dqf_plus(i))) {
-                qminus(i) = q(n,i) - prec->hplus_ratio_i(i)*dqf_plus(i);
-              }
-              // Overshoot i+1/2,L / i,(+) state
-              if (std::fabs(dqf_plus(i)) >= prec->hminus_ratio_i(i)
-                  *std::fabs(dqf_minus(i))) {
-                qplus(i) = q(n,i) + prec->hminus_ratio_i(i)*dqf_minus(i);
-              }
-            }
->>>>>>> 19feab23
-          }
-        }
-      }
-
-<<<<<<< HEAD
-//--- Step 4b. ---------------------------------------------------------------------------
-    // Non-uniform/curvilinear mesh: apply Mignone limiters to parabolic interpolant
-    // Note, the Mignone limiter does not check for cell-averaged extrema:
+          }
+        }
+      }
+
+      //--- Step 4b. ---------------------------------------------------------------------
+      // Non-uniform/curvilinear mesh: apply Mignone limiters to parabolic interpolant
+      // Note, the Mignone limiter does not check for cell-averaged extrema:
     } else {
       for (int i=il; i<=iu; ++i) {
         Real qa = dqf_minus(i)*dqf_plus(i);
@@ -541,36 +299,20 @@
           qplus(i) = q(n,i);
         } else { // No extrema detected
           // Overshoot i-1/2,R / i,(-) state
-          if (fabs(dqf_minus(i)) >= hplus_ratio_i(i)*fabs(dqf_plus(i))) {
+          if (std::fabs(dqf_minus(i)) >= hplus_ratio_i(i)*std::fabs(dqf_plus(i))) {
             qminus(i) = q(n,i) - hplus_ratio_i(i)*dqf_plus(i);
           }
           // Overshoot i+1/2,L / i,(+) state
-          if (fabs(dqf_plus(i)) >= hminus_ratio_i(i)*fabs(dqf_minus(i))) {
+          if (std::fabs(dqf_plus(i)) >= hminus_ratio_i(i)*std::fabs(dqf_minus(i))) {
             qplus(i) = q(n,i) + hminus_ratio_i(i)*dqf_minus(i);
           }
-=======
-        //--- Step 5. --------------------------------------------------------------------
-        // Convert limited cell-centered values to interface-centered L/R Riemann states
-        // both L/R values defined over [il,iu]
-#pragma omp simd
-        for (int i=il-1; i<=iu; ++i) {
-          ql_iph(n,i ) = qplus(i);
-          qr_imh(n,i ) = qminus(i);
->>>>>>> 19feab23
-        }
-      } // end char PPM loop over NWAVE
-
-      // Project limited slope back to primitive variables, if necessary
-      if (pmb->precon->characteristic_reconstruction) {
-        RightEigenmatrixDotVector(pmb,IVX,il-1,iu,bx,wc,ql_iph);
-        RightEigenmatrixDotVector(pmb,IVX,il-1,iu,bx,wc,qr_imh);
-      }
-    }
-
-      // compute ql_(i+1/2) and qr_(i-1/2)
-      for (int n=0; n<(NWAVE); ++n) {
-#pragma omp simd
-<<<<<<< HEAD
+        }
+      }
+    }
+    //--- Step 5. ------------------------------------------------------------------------
+    // Convert limited cell-centered values to interface-centered L/R Riemann states
+    // both L/R values defined over [il,iu]
+#pragma omp simd
     for (int i=il; i<=iu; ++i) {
       ql_iph(n,i ) = qplus(i);
       qr_imh(n,i ) = qminus(i);
@@ -594,46 +336,22 @@
 #pragma omp simd
   for (int i=il; i<=iu; ++i) {
     // Reapply EOS floors to both L/R reconstructed primitive states
-    // TODO(kfelker): check that fused loop with NWAVE redundant application is slower
+    // TODO(felker): check that fused loop with NWAVE redundant application is slower
     pmy_block_->peos->ApplyPrimitiveFloors(wl, k, j, i+1);
     pmy_block_->peos->ApplyPrimitiveFloors(wr, k, j, i);
   }
-=======
-        for (int i=il-1; i<=iu; ++i) {
-          wl(n,k,j,i+1) = ql_iph(n,i);
-          wr(n,k,j,i  ) = qr_imh(n,i);
-        }
-      }
-#pragma omp simd
-      for (int i=il-1; i<=iu; ++i) {
-        // Reapply EOS floors to both L/R reconstructed primitive states
-        // TODO(felker): check that fused loop with NWAVE redundant application is slower
-        pmb->peos->ApplyPrimitiveFloors(wl, k, j, i+1);
-        pmb->peos->ApplyPrimitiveFloors(wr, k, j, i);
-      }
-    }
-  }
->>>>>>> 19feab23
   return;
 }
 
-//----------------------------------------------------------------------------------------
+//-------------------------------------------------------------------------------------
 //! \fn Reconstruction::PiecewiseParabolicX2()
 //  \brief Returns L/R interface values in X2-dir constructed using fourth-order PPM and
 //         Colella-Sekora or Mignone limiting over [kl,ku][jl,ju][il,iu]
 
-<<<<<<< HEAD
-void Reconstruction::PiecewiseParabolicX2(const int k, const int j,
-  const int il, const int iu, const AthenaArray<Real> &w, const AthenaArray<Real> &bcc,
-  AthenaArray<Real> &wl, AthenaArray<Real> &wr) {
-=======
 void Reconstruction::PiecewiseParabolicX2(
-    MeshBlock *pmb,
-    const int kl, const int ku, const int jl, const int ju, const int il, const int iu,
+    const int k, const int j, const int il, const int iu,
     const AthenaArray<Real> &w, const AthenaArray<Real> &bcc,
     AthenaArray<Real> &wl, AthenaArray<Real> &wr) {
-  Reconstruction* prec = pmb->precon;
->>>>>>> 19feab23
   // CS08 constant used in second derivative limiter, >1 , independent of h
   const Real C2 = 1.25;
 
@@ -664,7 +382,6 @@
   d2qf.InitWithShallowCopy(scr10_i_);
 
   AthenaArray<Real> qplus,qminus,dqf_plus,dqf_minus;
-<<<<<<< HEAD
   qplus.InitWithShallowCopy(scr11_i_);
   qminus.InitWithShallowCopy(scr12_i_);
   dqf_plus.InitWithShallowCopy(scr13_i_);
@@ -713,10 +430,9 @@
     LeftEigenmatrixDotVector(IVY,il,iu,bx,wc,q_jp2);
   }
 
-//--- Step 1. ----------------------------------------------------------------------------
-// Reconstruct interface averages <a>_{j-1/2} and <a>_{j+1/2}
+  //--- Step 1. ------------------------------------------------------------------------
+  // Reconstruct interface averages <a>_{j-1/2} and <a>_{j+1/2}
   for (int n=0; n<(NWAVE); ++n) {
-
     // Compute average slope in j-1, j, j+1 zones
 #pragma omp simd simdlen(SIMD_WIDTH)
     for (int i=il; i<=iu; ++i) {
@@ -729,12 +445,12 @@
       // Approximate interface average at j-1/2 and j+1/2 using PPM (CW eq 1.6)
       // KGF: group the biased stencil quantities to preserve FP symmetry
       dph(i)= (c3j(j)*q_jm1(n,i) + c4j(j)*q(n,i)) +
-          (c5j(j)*dd_jm1(i) + c6j(j)*dd(i));
+              (c5j(j)*dd_jm1(i) + c6j(j)*dd(i));
       dph_jp1(i)= (c3j(j+1)*q(n,i) + c4j(j+1)*q_jp1(n,i)) +
-          (c5j(j+1)*dd(i) + c6j(j+1)*dd_jp1(i));
-    }
-
-//--- Step 2a. ---------------------------------------------------------------------------
+                  (c5j(j+1)*dd(i) + c6j(j+1)*dd_jp1(i));
+    }
+
+    //--- Step 2a. ---------------------------------------------------------------------
     // Uniform Cartesian grid: limit interpolated interface states as in CD 4.3.1
     if (uniform_limiter[X2DIR]) {
       // approximate second derivative at interfaces for smooth extrema preservation
@@ -757,7 +473,8 @@
         Real qc = d2qc(i);   // (CD eq 85c) (no 1/2)
         Real qd = 0.0;
         if (SIGN(qa) == SIGN(qb) && SIGN(qa) == SIGN(qc)) {
-          qd = SIGN(qa)* std::min(C2*fabs(qb),std::min(C2*fabs(qc),fabs(qa)));
+          qd = SIGN(qa)* std::min(C2*std::fabs(qb),
+                                  std::min(C2*std::fabs(qc), std::fabs(qa)));
         }
         Real dph_tmp = 0.5*(q_jm1(n,i)+q(n,i)) - qd/6.0;
         if (qa_tmp*qb_tmp < 0.0) { //Local extrema detected at j-1/2 face
@@ -775,7 +492,8 @@
         Real qc = d2qc_jp1(i);   // (CD eq 85c) (no 1/2)
         Real qd = 0.0;
         if (SIGN(qa) == SIGN(qb) && SIGN(qa) == SIGN(qc)) {
-          qd = SIGN(qa)* std::min(C2*fabs(qb),std::min(C2*fabs(qc),fabs(qa)));
+          qd = SIGN(qa)* std::min(C2*std::fabs(qb),
+                                  std::min(C2*std::fabs(qc), std::fabs(qa)));
         }
         Real dphjp1_tmp = 0.5*(q(n,i)+q_jp1(n,i)) - qd/6.0;
         if (qa_tmp*qb_tmp < 0.0) { // Local extrema detected at j+1/2 face
@@ -789,8 +507,8 @@
         d2qf(i) = 6.0*(dph(i) + dph_jp1(i) - 2.0*q(n,i)); // a6 coefficient * -2
       }
 
-//--- Step 2b. ---------------------------------------------------------------------------
-    // Non-uniform/curvilinear: apply strict monotonicity constraints (Mignone eq 45)
+      //--- Step 2b. -------------------------------------------------------------------
+      // Non-uniform/curvilinear: apply strict monotonicity constraints (Mignone eq 45)
     } else {
 #pragma omp simd
       for (int i=il; i<=iu; ++i) {
@@ -808,165 +526,16 @@
       qminus(i) = dph(i  );
       qplus(i) =  dph_jp1(i );
     }
-=======
-  qplus.InitWithShallowCopy(pmb->precon->scr11_i_);
-  qminus.InitWithShallowCopy(pmb->precon->scr12_i_);
-  dqf_plus.InitWithShallowCopy(pmb->precon->scr13_i_);
-  dqf_minus.InitWithShallowCopy(pmb->precon->scr14_i_);
-
-  for (int k=kl; k<=ku; ++k) {
-    for (int j=jl-1; j<=ju; ++j) {
-      // cache the x1-sliced primitive states for eigensystem calculation
-      for (int n=0; n<(NHYDRO); ++n) {
-#pragma omp simd
-        for (int i=il; i<=iu; ++i) {
-          wc(n,i) = w(n,k,j,i);
-          q    (n,i) = w(n,k,j  ,i);
-          q_jm2(n,i) = w(n,k,j-2,i);
-          q_jm1(n,i) = w(n,k,j-1,i);
-          q_jp1(n,i) = w(n,k,j+1,i);
-          q_jp2(n,i) = w(n,k,j+2,i);
-        }
-      }
-      if (MAGNETIC_FIELDS_ENABLED) {
-#pragma omp simd
-        for (int i=il; i<=iu; ++i) {
-          bx(i) = bcc(IB2,k,j,i);
-
-          wc(IBY,i) = bcc(IB3,k,j,i);
-          q    (IBY,i) = bcc(IB3,k,j  ,i);
-          q_jm2(IBY,i) = bcc(IB3,k,j-2,i);
-          q_jm1(IBY,i) = bcc(IB3,k,j-1,i);
-          q_jp1(IBY,i) = bcc(IB3,k,j+1,i);
-          q_jp2(IBY,i) = bcc(IB3,k,j+2,i);
-
-          wc(IBZ,i) = bcc(IB1,k,j,i);
-          q    (IBZ,i) = bcc(IB1,k,j  ,i);
-          q_jm2(IBZ,i) = bcc(IB1,k,j-2,i);
-          q_jm1(IBZ,i) = bcc(IB1,k,j-1,i);
-          q_jp1(IBZ,i) = bcc(IB1,k,j+1,i);
-          q_jp2(IBZ,i) = bcc(IB1,k,j+2,i);
-        }
-      }
-
-      // Project cell-averages to characteristic variables, if necessary
-      // Note order of characteristic fields in output vect corresponds to (IVY,IVZ,IVX)
-      if (pmb->precon->characteristic_reconstruction) {
-        LeftEigenmatrixDotVector(pmb,IVY,il,iu,bx,wc,q_jm2);
-        LeftEigenmatrixDotVector(pmb,IVY,il,iu,bx,wc,q_jm1);
-        LeftEigenmatrixDotVector(pmb,IVY,il,iu,bx,wc,q);
-        LeftEigenmatrixDotVector(pmb,IVY,il,iu,bx,wc,q_jp1);
-        LeftEigenmatrixDotVector(pmb,IVY,il,iu,bx,wc,q_jp2);
-      }
-
-      //--- Step 1. ----------------------------------------------------------------------
-      // Reconstruct interface averages <a>_{j-1/2} and <a>_{j+1/2}
-      for (int n=0; n<(NWAVE); ++n) {
-        // Compute average slope in j-1, j, j+1 zones
-#pragma omp simd simdlen(SIMD_WIDTH)
-        for (int i=il; i<=iu; ++i) {
-          Real qa = (q(n,i) - q_jm1(n,i));
-          Real qb = (q_jp1(n,i) - q(n,i));
-          dd_jm1(i) = prec->c1j(j-1)*qa + prec->c2j(j-1)*(q_jm1(n,i) - q_jm2(n,i));
-          dd    (i) = prec->c1j(j  )*qb + prec->c2j(j  )*qa;
-          dd_jp1(i) = prec->c1j(j+1)*(q_jp2(n,i) - q_jp1(n,i)) + prec->c2j(j+1)*qb;
-
-          // Approximate interface average at j-1/2 and j+1/2 using PPM (CW eq 1.6)
-          // KGF: group the biased stencil quantities to preserve FP symmetry
-          dph(i)= (prec->c3j(j)*q_jm1(n,i) + prec->c4j(j)*q(n,i)) +
-                  (prec->c5j(j)*dd_jm1(i) + prec->c6j(j)*dd(i));
-          dph_jp1(i)= (prec->c3j(j+1)*q(n,i) + prec->c4j(j+1)*q_jp1(n,i)) +
-                      (prec->c5j(j+1)*dd(i) + prec->c6j(j+1)*dd_jp1(i));
-        }
-
-        //--- Step 2a. -------------------------------------------------------------------
-        // Uniform Cartesian grid: limit interpolated interface states as in CD 4.3.1
-        if (pmb->precon->uniform_limiter[X2DIR]) {
-          // approximate second derivative at interfaces for smooth extrema preservation
-#pragma omp simd simdlen(SIMD_WIDTH)
-          for (int i=il; i<=iu; ++i) {
-            // KGF: add the off-centered quantities first to preserve FP symmetry
-            d2qc_jm1(i) = q_jm2(n,i) + q    (n,i) - 2.0*q_jm1(n,i);
-            d2qc    (i) = q_jm1(n,i) + q_jp1(n,i) - 2.0*q    (n,i); //(CD eq 85a) (no 1/2)
-            d2qc_jp1(i) = q    (n,i) + q_jp2(n,i) - 2.0*q_jp1(n,i);
-          }
-
-          // j-1/2
-#pragma omp simd simdlen(SIMD_WIDTH)
-          for (int i=il; i<=iu; ++i) {
-            Real qa_tmp = dph(i) - q_jm1(n,i); // (CD eq 84a)
-            Real qb_tmp = q(n,i) - dph(i);     // (CD eq 84b)
-            // KGF: add the off-centered quantities first to preserve FP symmetry
-            Real qa = 3.0*(q_jm1(n,i) + q(n,i) - 2.0*dph(i));  // (CD eq 85b)
-            Real qb = d2qc_jm1(i);    // (CD eq 85a) (no 1/2)
-            Real qc = d2qc(i);   // (CD eq 85c) (no 1/2)
-            Real qd = 0.0;
-            if (SIGN(qa) == SIGN(qb) && SIGN(qa) == SIGN(qc)) {
-              qd = SIGN(qa)* std::min(C2*std::fabs(qb),
-                                      std::min(C2*std::fabs(qc),std::fabs(qa)));
-            }
-            Real dph_tmp = 0.5*(q_jm1(n,i)+q(n,i)) - qd/6.0;
-            if (qa_tmp*qb_tmp < 0.0) { //Local extrema detected at j-1/2 face
-              dph(i) = dph_tmp;
-            }
-          }
-          // j+1/2
-#pragma omp simd simdlen(SIMD_WIDTH)
-          for (int i=il; i<=iu; ++i) {
-            Real qa_tmp = dph_jp1(i) - q(n,i);       // (CD eq 84a)
-            Real qb_tmp = q_jp1(n,i) - dph_jp1(i);   // (CD eq 84b)
-            // KGF: add the off-centered quantities first to preserve FP symmetry
-            Real qa = 3.0*(q(n,i) + q_jp1(n,i)  - 2.0*dph_jp1(i));  // (CD eq 85b)
-            Real qb = d2qc(i);            // (CD eq 85a) (no 1/2)
-            Real qc = d2qc_jp1(i);   // (CD eq 85c) (no 1/2)
-            Real qd = 0.0;
-            if (SIGN(qa) == SIGN(qb) && SIGN(qa) == SIGN(qc)) {
-              qd = SIGN(qa)* std::min(C2*std::fabs(qb),
-                                      std::min(C2*std::fabs(qc),std::fabs(qa)));
-            }
-            Real dphjp1_tmp = 0.5*(q(n,i)+q_jp1(n,i)) - qd/6.0;
-            if (qa_tmp*qb_tmp < 0.0) { // Local extrema detected at j+1/2 face
-              dph_jp1(i) = dphjp1_tmp;
-            }
-          }
-
-#pragma omp simd
-          for (int i=il; i<=iu; ++i) {
-            // KGF: add the off-centered quantities first to preserve FP symmetry
-            d2qf(i) = 6.0*(dph(i) + dph_jp1(i) - 2.0*q(n,i)); // a6 coefficient * -2
-          }
-
-          //--- Step 2b. -----------------------------------------------------------------
-          // Non-uniform/curvilinear: apply strict monotonicity constraint (Mignone eq 45)
-        } else {
-#pragma omp simd
-          for (int i=il; i<=iu; ++i) {
-            dph    (i) = std::min(dph    (i), std::max(q(n,i),q_jm1(n,i)));
-            dph_jp1(i) = std::min(dph_jp1(i), std::max(q(n,i),q_jp1(n,i)));
-
-            dph    (i) = std::max(dph    (i), std::min(q(n,i),q_jm1(n,i)));
-            dph_jp1(i) = std::max(dph_jp1(i), std::min(q(n,i),q_jp1(n,i)));
-          }
-        }
-
-        // Cache Riemann states for both non-/uniform limiters
-#pragma omp simd
-        for (int i=il; i<=iu; ++i) {
-          qminus(i) = dph(i  );
-          qplus(i) =  dph_jp1(i );
-        }
->>>>>>> 19feab23
-
-        //--- Step 3. --------------------------------------------------------------------
-        // Compute cell-centered difference stencils (MC section 2.4.1)
-#pragma omp simd
-<<<<<<< HEAD
+
+    //--- Step 3. ----------------------------------------------------------------------
+    // Compute cell-centered difference stencils (MC section 2.4.1)
+#pragma omp simd
     for (int i=il; i<=iu; ++i) {
       dqf_minus(i) = q(n,i) - qminus(i); // (CS eq 25)
       dqf_plus(i)  = qplus(i) - q(n,i);
     }
 
-//--- Step 4a. ---------------------------------------------------------------------------
+    //--- Step 4a. ---------------------------------------------------------------------
     // For uniform Cartesian mesh: apply CS limiters to parabolic interpolant
     if (uniform_limiter[X2DIR]) {
 #pragma omp simd simdlen(SIMD_WIDTH)
@@ -981,17 +550,18 @@
         Real qe = 0.0;
         if (SIGN(qa) == SIGN(qb) && SIGN(qa) == SIGN(qc) && SIGN(qa) == SIGN(qd)) {
           // Extrema is smooth
-          qe = SIGN(qd)* std::min(std::min(C2*fabs(qa),C2*fabs(qb)),
-                                  std::min(C2*fabs(qc),fabs(qd))); // (CS eq 22)
+          qe = SIGN(qd)* std::min(std::min(C2*std::fabs(qa),C2*std::fabs(qb)),
+                                  std::min(C2*std::fabs(qc),std::fabs(qd))); // (CS eq 22)
         }
 
         // Check if 2nd derivative is close to roundoff error
-        qa = std::max(fabs(q_jm1(n,i)),fabs(q_jm2(n,i)));
-        qb = std::max(std::max(fabs(q(n,i)),fabs(q_jp1(n,i))), fabs(q_jp2(n,i)));
+        qa = std::max(std::fabs(q_jm1(n,i)),std::fabs(q_jm2(n,i)));
+        qb = std::max(std::max(std::fabs(q(n,i)),
+                               std::fabs(q_jp1(n,i))), std::fabs(q_jp2(n,i)));
 
         Real rho = 0.0;
-        if (fabs(qd) > (1.0e-12)*std::max(qa,qb)) {
-            // Limiter is not sensitive to roundoff. Use limited ratio (MC eq 27)
+        if (std::fabs(qd) > (1.0e-12)*std::max(qa,qb)) {
+          // Limiter is not sensitive to roundoff. Use limited ratio (MC eq 27)
           rho = qe/qd;
         }
 
@@ -1011,105 +581,19 @@
           // No extrema detected
         } else {
           // Overshoot j-1/2,R / j,(-) state
-          if (fabs(dqf_minus(i)) >= 2.0*fabs(dqf_plus(i))) {
+          if (std::fabs(dqf_minus(i)) >= 2.0*std::fabs(dqf_plus(i))) {
             qminus(i) = tmp2_m;
           }
           // Overshoot j+1/2,L / j,(+) state
-          if (fabs(dqf_plus(i)) >= 2.0*fabs(dqf_minus(i))) {
+          if (std::fabs(dqf_plus(i)) >= 2.0*std::fabs(dqf_minus(i))) {
             qplus(i) = tmp2_p;
-=======
-        for (int i=il; i<=iu; ++i) {
-          dqf_minus(i) = q(n,i) - qminus(i); // (CS eq 25)
-          dqf_plus(i)  = qplus(i) - q(n,i);
-        }
-
-        //--- Step 4a. -------------------------------------------------------------------
-        // For uniform Cartesian mesh: apply CS limiters to parabolic interpolant
-        if (pmb->precon->uniform_limiter[X2DIR]) {
-#pragma omp simd simdlen(SIMD_WIDTH)
-          for (int i=il; i<=iu; ++i) {
-            Real qa_tmp = dqf_minus(i)*dqf_plus(i);
-            Real qb_tmp = (q_jp1(n,i) - q(n,i))*(q(n,i) - q_jm1(n,i));
-
-            Real qa = d2qc_jm1(i);
-            Real qb = d2qc(i);
-            Real qc = d2qc_jp1(i);
-            Real qd = d2qf(i);
-            Real qe = 0.0;
-            if (SIGN(qa) == SIGN(qb) && SIGN(qa) == SIGN(qc) && SIGN(qa) == SIGN(qd)) {
-              // Extrema is smooth
-              qe = SIGN(qd)* std::min(std::min(C2*std::fabs(qa),C2*std::fabs(qb)),
-                                      std::min(C2*std::fabs(qc),
-                                               std::fabs(qd))); // (CS eq 22)
-            }
-
-            // Check if 2nd derivative is close to roundoff error
-            qa = std::max(std::fabs(q_jm1(n,i)), std::fabs(q_jm2(n,i)));
-            qb = std::max(std::max(std::fabs(q(n,i)), std::fabs(q_jp1(n,i))),
-                          std::fabs(q_jp2(n,i)));
-
-            Real rho = 0.0;
-            if (std::fabs(qd) > (1.0e-12)*std::max(qa,qb)) {
-              // Limiter is not sensitive to roundoff. Use limited ratio (MC eq 27)
-              rho = qe/qd;
-            }
-
-            Real tmp_m = q(n,i) - rho*dqf_minus(i);
-            Real tmp_p = q(n,i) + rho*dqf_plus(i);
-            Real tmp2_m = q(n,i) - 2.0*dqf_plus(i);
-            Real tmp2_p = q(n,i) + 2.0*dqf_minus(i);
-
-            // Check if relative change in limited 2nd deriv is > roundoff
-            // Check for local extrema
-            if ((qa_tmp <= 0.0 || qb_tmp <=0.0)) {
-              if (rho <= (1.0 - (1.0e-12))) {
-                // Limit smooth extrema
-                qminus(i) = tmp_m; // (CS eq 23)
-                qplus(i) = tmp_p;
-              }
-              // No extrema detected
-            } else {
-              // Overshoot j-1/2,R / j,(-) state
-              if (std::fabs(dqf_minus(i)) >= 2.0*std::fabs(dqf_plus(i))) {
-                qminus(i) = tmp2_m;
-              }
-              // Overshoot j+1/2,L / j,(+) state
-              if (std::fabs(dqf_plus(i)) >= 2.0*std::fabs(dqf_minus(i))) {
-                qplus(i) = tmp2_p;
-              }
-            }
-          }
-
-          //--- Step 4b. -----------------------------------------------------------------
-          // Non-uniform/curvilinear mesh: apply Mignone limiters to parabolic interpolant
-          // Note, the Mignone limiter does not check for cell-averaged extrema:
-        } else {
-          for (int i=il; i<=iu; ++i) {
-            Real qa = dqf_minus(i)*dqf_plus(i);
-            if (qa <= 0.0) { // Local extrema detected
-              qminus(i) = q(n,i);
-              qplus(i) = q(n,i);
-            } else { // No extrema detected
-              // Overshoot j-1/2,R / j,(-) state
-              if (std::fabs(dqf_minus(i)) >= prec->hplus_ratio_j(j)
-                  *std::fabs(dqf_plus(i))) {
-                qminus(i) = q(n,i) - prec->hplus_ratio_j(j)*dqf_plus(i);
-              }
-              // Overshoot j+1/2,L / j,(+) state
-              if (std::fabs(dqf_plus(i)) >= prec->hminus_ratio_j(j)
-                  *std::fabs(dqf_minus(i))) {
-                qplus(i) = q(n,i) + prec->hminus_ratio_j(j)*dqf_minus(i);
-              }
-            }
->>>>>>> 19feab23
-          }
-        }
-      }
-
-<<<<<<< HEAD
-//--- Step 4b. ---------------------------------------------------------------------------
-    // Non-uniform/curvilinear mesh: apply Mignone limiters to parabolic interpolant
-    // Note, the Mignone limiter does not check for cell-averaged extrema:
+          }
+        }
+      }
+
+      //--- Step 4b. -------------------------------------------------------------------
+      // Non-uniform/curvilinear mesh: apply Mignone limiters to parabolic interpolant
+      // Note, the Mignone limiter does not check for cell-averaged extrema:
     } else {
       for (int i=il; i<=iu; ++i) {
         Real qa = dqf_minus(i)*dqf_plus(i);
@@ -1118,36 +602,20 @@
           qplus(i) = q(n,i);
         } else { // No extrema detected
           // Overshoot j-1/2,R / j,(-) state
-          if (fabs(dqf_minus(i)) >= hplus_ratio_j(j)*fabs(dqf_plus(i))) {
+          if (std::fabs(dqf_minus(i)) >= hplus_ratio_j(j)*std::fabs(dqf_plus(i))) {
             qminus(i) = q(n,i) - hplus_ratio_j(j)*dqf_plus(i);
           }
           // Overshoot j+1/2,L / j,(+) state
-          if (fabs(dqf_plus(i)) >= hminus_ratio_j(j)*fabs(dqf_minus(i))) {
+          if (std::fabs(dqf_plus(i)) >= hminus_ratio_j(j)*std::fabs(dqf_minus(i))) {
             qplus(i) = q(n,i) + hminus_ratio_j(j)*dqf_minus(i);
           }
-=======
-        //--- Step 5. --------------------------------------------------------------------
-        // Convert limited cell-centered values to interface-centered L/R Riemann states
-        // both L/R values defined over [il,iu]
-#pragma omp simd
-        for (int i=il; i<=iu; ++i) {
-          ql_jph(n,i ) = qplus(i);
-          qr_jmh(n,i ) = qminus(i);
->>>>>>> 19feab23
-        }
-      } // end char PPM loop over NWAVE
-
-      // Project limited slope back to primitive variables, if necessary
-      if (pmb->precon->characteristic_reconstruction) {
-        RightEigenmatrixDotVector(pmb,IVY,il,iu,bx,wc,ql_jph);
-        RightEigenmatrixDotVector(pmb,IVY,il,iu,bx,wc,qr_jmh);
-      }
-    }
-
-      // compute ql_(j+1/2) and qr_(j-1/2)
-      for (int n=0; n<(NWAVE); ++n) {
-#pragma omp simd
-<<<<<<< HEAD
+        }
+      }
+    }
+    //--- Step 5. ----------------------------------------------------------------------
+    // Convert limited cell-centered values to interface-centered L/R Riemann states
+    // both L/R values defined over [il,iu]
+#pragma omp simd
     for (int i=il; i<=iu; ++i) {
       ql_jph(n,i ) = qplus(i);
       qr_jmh(n,i ) = qminus(i);
@@ -1174,21 +642,6 @@
     pmy_block_->peos->ApplyPrimitiveFloors(wl, k, j, i);
     pmy_block_->peos->ApplyPrimitiveFloors(wr, k, j, i);
   }
-=======
-        for (int i=il; i<=iu; ++i) {
-          wl(n,k,j+1,i) = ql_jph(n,i);
-          wr(n,k,j  ,i) = qr_jmh(n,i);
-        }
-      }
-#pragma omp simd
-      for (int i=il; i<=iu; ++i) {
-        // Reapply EOS floors to both L/R reconstructed primitive states
-        pmb->peos->ApplyPrimitiveFloors(wl, k, j+1, i);
-        pmb->peos->ApplyPrimitiveFloors(wr, k, j, i);
-      }
-    }
-  }
->>>>>>> 19feab23
   return;
 }
 
@@ -1196,19 +649,10 @@
 //! \fn Reconstruction::PiecewiseParabolicX3()
 //  \brief Returns L/R interface values in X3-dir constructed using fourth-order PPM and
 //         Colella-Sekora or Mignone limiting over [kl,ku][jl,ju][il,iu]
-
-<<<<<<< HEAD
-void Reconstruction::PiecewiseParabolicX3(const int k, const int j,
-  const int il, const int iu, const AthenaArray<Real> &w, const AthenaArray<Real> &bcc,
-  AthenaArray<Real> &wl, AthenaArray<Real> &wr) {
-=======
 void Reconstruction::PiecewiseParabolicX3(
-    MeshBlock *pmb,
-    const int kl, const int ku, const int jl, const int ju, const int il, const int iu,
+    const int k, const int j, const int il, const int iu,
     const AthenaArray<Real> &w, const AthenaArray<Real> &bcc,
     AthenaArray<Real> &wl, AthenaArray<Real> &wr) {
-  Reconstruction* prec = pmb->precon;
->>>>>>> 19feab23
   // CS08 constant used in second derivative limiter, >1 , independent of h
   const Real C2 = 1.25;
 
@@ -1239,7 +683,6 @@
   d2qf.InitWithShallowCopy(scr10_i_);
 
   AthenaArray<Real> qplus,qminus,dqf_plus,dqf_minus;
-<<<<<<< HEAD
   qplus.InitWithShallowCopy(scr11_i_);
   qminus.InitWithShallowCopy(scr12_i_);
   dqf_plus.InitWithShallowCopy(scr13_i_);
@@ -1288,10 +731,9 @@
     LeftEigenmatrixDotVector(IVZ,il,iu,bx,wc,q_kp2);
   }
 
-//--- Step 1. ----------------------------------------------------------------------------
-// Reconstruct interface averages <a>_{k-1/2} and <a>_{k+1/2}
+  //--- Step 1. -------------------------------------------------------------------------
+  // Reconstruct interface averages <a>_{k-1/2} and <a>_{k+1/2}
   for (int n=0; n<(NWAVE); ++n) {
-
     // Compute average slope in k-1, k, k+1 zones
 #pragma omp simd simdlen(SIMD_WIDTH)
     for (int i=il; i<=iu; ++i) {
@@ -1304,21 +746,21 @@
       // Approximate interface average at k-1/2 and k+1/2 using PPM (CW eq 1.6)
       // KGF: group the biased stencil quantities to preserve FP symmetry
       dph(i)= (c3k(k)*q_km1(n,i) + c4k(k)*q(n,i)) +
-        (c5k(k)*dd_km1(i) + c6k(k)*dd(i));
+              (c5k(k)*dd_km1(i) + c6k(k)*dd(i));
       dph_kp1(i)= (c3k(k+1)*q(n,i) + c4k(k+1)*q_kp1(n,i)) +
-        (c5k(k+1)*dd(i) + c6k(k+1)*dd_kp1(i));
-    }
-
-//--- Step 2a. ---------------------------------------------------------------------------
+                  (c5k(k+1)*dd(i) + c6k(k+1)*dd_kp1(i));
+    }
+
+    //--- Step 2a. -----------------------------------------------------------------------
     // Uniform Cartesian grid: limit interpolated interface states as in CD 4.3.1
     if (uniform_limiter[X3DIR]) {
       // approximate second derivative at interfaces for smooth extrema preservation
 #pragma omp simd simdlen(SIMD_WIDTH)
       for (int i=il; i<=iu; ++i) {
         // KGF: add the off-centered quantities first to preserve FP symmetry
-        d2qc_km1(i) = q_km2(n,i) + q    (n,i) - 2.0*q_km1(n,i) ;
-        d2qc    (i) = q_km1(n,i) + q_kp1(n,i) - 2.0*q    (n,i) ; //(CD eq 85a) (no 1/2)
-        d2qc_kp1(i) = q    (n,i) + q_kp2(n,i) - 2.0*q_kp1(n,i) ;
+        d2qc_km1(i) = q_km2(n,i) + q    (n,i) - 2.0*q_km1(n,i);
+        d2qc    (i) = q_km1(n,i) + q_kp1(n,i) - 2.0*q    (n,i); // (CD eq 85a) (no 1/2)
+        d2qc_kp1(i) = q    (n,i) + q_kp2(n,i) - 2.0*q_kp1(n,i);
       }
 
       // k-1/2
@@ -1332,7 +774,8 @@
         Real qc = d2qc(i);   // (CD eq 85c) (no 1/2)
         Real qd = 0.0;
         if (SIGN(qa) == SIGN(qb) && SIGN(qa) == SIGN(qc)) {
-          qd = SIGN(qa)* std::min(C2*fabs(qb),std::min(C2*fabs(qc),fabs(qa)));
+          qd = SIGN(qa)* std::min(C2*std::fabs(qb),
+                                  std::min(C2*std::fabs(qc), std::fabs(qa)));
         }
         Real dph_tmp = 0.5*(q_km1(n,i)+q(n,i)) - qd/6.0;
         if (qa_tmp*qb_tmp < 0.0) {  // Local extrema detected at k-1/2 face
@@ -1350,7 +793,8 @@
         Real qc = d2qc_kp1(i);   // (CD eq 85c) (no 1/2)
         Real qd = 0.0;
         if (SIGN(qa) == SIGN(qb) && SIGN(qa) == SIGN(qc)) {
-          qd = SIGN(qa)* std::min(C2*fabs(qb),std::min(C2*fabs(qc),fabs(qa)));
+          qd = SIGN(qa)* std::min(C2*std::fabs(qb),
+                                  std::min(C2*std::fabs(qc), std::fabs(qa)));
         }
         Real dphkp1_tmp = 0.5*(q(n,i)+q_kp1(n,i)) - qd/6.0;
         if (qa_tmp*qb_tmp < 0.0) { // Local extrema detected at k+1/2 face
@@ -1363,9 +807,8 @@
         // KGF: add the off-centered quantities first to preserve FP symmetry
         d2qf(i) = 6.0*(dph(i) + dph_kp1(i) - 2.0*q(n,i)); // a6 coefficient * -2
       }
-
-//--- Step 2b. ---------------------------------------------------------------------------
-    // Non-uniform/curvilinear: apply strict monotonicity constraints (Mignone eq 45)
+      //--- Step 2b. ---------------------------------------------------------------------
+      // Non-uniform/curvilinear: apply strict monotonicity constraints (Mignone eq 45)
     } else {
 #pragma omp simd
       for (int i=il; i<=iu; ++i) {
@@ -1383,165 +826,16 @@
       qminus(i) = dph(i  );
       qplus(i) =  dph_kp1(i );
     }
-=======
-  qplus.InitWithShallowCopy(pmb->precon->scr11_i_);
-  qminus.InitWithShallowCopy(pmb->precon->scr12_i_);
-  dqf_plus.InitWithShallowCopy(pmb->precon->scr13_i_);
-  dqf_minus.InitWithShallowCopy(pmb->precon->scr14_i_);
-
-  for (int k=kl-1; k<=ku; ++k) {
-    for (int j=jl; j<=ju; ++j) {
-      // cache the x1-sliced primitive states for eigensystem calculation
-      for (int n=0; n<(NHYDRO); ++n) {
-#pragma omp simd
-        for (int i=il; i<=iu; ++i) {
-          wc(n,i) = w(n,k,j,i);
-          q    (n,i) = w(n,k  ,j,i);
-          q_km2(n,i) = w(n,k-2,j,i);
-          q_km1(n,i) = w(n,k-1,j,i);
-          q_kp1(n,i) = w(n,k+1,j,i);
-          q_kp2(n,i) = w(n,k+2,j,i);
-        }
-      }
-      if (MAGNETIC_FIELDS_ENABLED) {
-#pragma omp simd
-        for (int i=il; i<=iu; ++i) {
-          bx(i) = bcc(IB3,k,j,i);
-
-          wc(IBY,i) = bcc(IB1,k,j,i);
-          q    (IBY,i) = bcc(IB1,k  ,j,i);
-          q_km2(IBY,i) = bcc(IB1,k-2,j,i);
-          q_km1(IBY,i) = bcc(IB1,k-1,j,i);
-          q_kp1(IBY,i) = bcc(IB1,k+1,j,i);
-          q_kp2(IBY,i) = bcc(IB1,k+2,j,i);
-
-          wc(IBZ,i) = bcc(IB2,k,j,i);
-          q    (IBZ,i) = bcc(IB2,k  ,j,i);
-          q_km2(IBZ,i) = bcc(IB2,k-2,j,i);
-          q_km1(IBZ,i) = bcc(IB2,k-1,j,i);
-          q_kp1(IBZ,i) = bcc(IB2,k+1,j,i);
-          q_kp2(IBZ,i) = bcc(IB2,k+2,j,i);
-        }
-      }
-
-      // Project cell-averages to characteristic variables, if necessary
-      // Note order of characteristic fields in output vect corresponds to (IVZ,IVX,IVY)
-      if (pmb->precon->characteristic_reconstruction) {
-        LeftEigenmatrixDotVector(pmb,IVZ,il,iu,bx,wc,q_km2);
-        LeftEigenmatrixDotVector(pmb,IVZ,il,iu,bx,wc,q_km1);
-        LeftEigenmatrixDotVector(pmb,IVZ,il,iu,bx,wc,q);
-        LeftEigenmatrixDotVector(pmb,IVZ,il,iu,bx,wc,q_kp1);
-        LeftEigenmatrixDotVector(pmb,IVZ,il,iu,bx,wc,q_kp2);
-      }
-
-      //--- Step 1. ----------------------------------------------------------------------
-      // Reconstruct interface averages <a>_{k-1/2} and <a>_{k+1/2}
-      for (int n=0; n<(NWAVE); ++n) {
-        // Compute average slope in k-1, k, k+1 zones
-#pragma omp simd simdlen(SIMD_WIDTH)
-        for (int i=il; i<=iu; ++i) {
-          Real qa = (q(n,i) - q_km1(n,i));
-          Real qb = (q_kp1(n,i) - q(n,i));
-          dd_km1(i) = prec->c1k(k-1)*qa + prec->c2k(k-1)*(q_km1(n,i) - q_km2(n,i));
-          dd    (i) = prec->c1k(k  )*qb + prec->c2k(k  )*qa;
-          dd_kp1(i) = prec->c1k(k+1)*(q_kp2(n,i) - q_kp1(n,i)) + prec->c2k(k+1)*qb;
-
-          // Approximate interface average at k-1/2 and k+1/2 using PPM (CW eq 1.6)
-          // KGF: group the biased stencil quantities to preserve FP symmetry
-          dph(i)= (prec->c3k(k)*q_km1(n,i) + prec->c4k(k)*q(n,i)) +
-                  (prec->c5k(k)*dd_km1(i) + prec->c6k(k)*dd(i));
-          dph_kp1(i)= (prec->c3k(k+1)*q(n,i) + prec->c4k(k+1)*q_kp1(n,i)) +
-                      (prec->c5k(k+1)*dd(i) + prec->c6k(k+1)*dd_kp1(i));
-        }
-
-        //--- Step 2a. -------------------------------------------------------------------
-        // Uniform Cartesian grid: limit interpolated interface states as in CD 4.3.1
-        if (pmb->precon->uniform_limiter[X3DIR]) {
-          // approximate second derivative at interfaces for smooth extrema preservation
-#pragma omp simd simdlen(SIMD_WIDTH)
-          for (int i=il; i<=iu; ++i) {
-            // KGF: add the off-centered quantities first to preserve FP symmetry
-            d2qc_km1(i) = q_km2(n,i) + q    (n,i) - 2.0*q_km1(n,i);
-            d2qc    (i) = q_km1(n,i) + q_kp1(n,i) - 2.0*q    (n,i); //(CD eq 85a) (no 1/2)
-            d2qc_kp1(i) = q    (n,i) + q_kp2(n,i) - 2.0*q_kp1(n,i);
-          }
-
-          // k-1/2
-#pragma omp simd simdlen(SIMD_WIDTH)
-          for (int i=il; i<=iu; ++i) {
-            Real qa_tmp = dph(i) - q_km1(n,i); // (CD eq 84a)
-            Real qb_tmp = q(n,i) - dph(i);     // (CD eq 84b)
-            // KGF: add the off-centered quantities first to preserve FP symmetry
-            Real qa = 3.0*(q_km1(n,i) + q(n,i) - 2.0*dph(i));  // (CD eq 85b)
-            Real qb = d2qc_km1(i);    // (CD eq 85a) (no 1/2)
-            Real qc = d2qc(i);   // (CD eq 85c) (no 1/2)
-            Real qd = 0.0;
-            if (SIGN(qa) == SIGN(qb) && SIGN(qa) == SIGN(qc)) {
-              qd = SIGN(qa)* std::min(C2*std::fabs(qb),
-                                      std::min(C2*std::fabs(qc),std::fabs(qa)));
-            }
-            Real dph_tmp = 0.5*(q_km1(n,i)+q(n,i)) - qd/6.0;
-            if (qa_tmp*qb_tmp < 0.0) {  // Local extrema detected at k-1/2 face
-              dph(i) = dph_tmp;
-            }
-          }
-          // k+1/2
-#pragma omp simd simdlen(SIMD_WIDTH)
-          for (int i=il; i<=iu; ++i) {
-            Real qa_tmp = dph_kp1(i) - q(n,i);       // (CD eq 84a)
-            Real qb_tmp = q_kp1(n,i) - dph_kp1(i);   // (CD eq 84b)
-            // KGF: add the off-centered quantities first to preserve FP symmetry
-            Real qa = 3.0*(q(n,i) + q_kp1(n,i) - 2.0*dph_kp1(i));  // (CD eq 85b)
-            Real qb = d2qc(i);            // (CD eq 85a) (no 1/2)
-            Real qc = d2qc_kp1(i);   // (CD eq 85c) (no 1/2)
-            Real qd = 0.0;
-            if (SIGN(qa) == SIGN(qb) && SIGN(qa) == SIGN(qc)) {
-              qd = SIGN(qa)* std::min(C2*std::fabs(qb),
-                                      std::min(C2*std::fabs(qc),std::fabs(qa)));
-            }
-            Real dphkp1_tmp = 0.5*(q(n,i)+q_kp1(n,i)) - qd/6.0;
-            if (qa_tmp*qb_tmp < 0.0) { // Local extrema detected at k+1/2 face
-              dph_kp1(i) = dphkp1_tmp;
-            }
-          }
-
-#pragma omp simd
-          for (int i=il; i<=iu; ++i) {
-            // KGF: add the off-centered quantities first to preserve FP symmetry
-            d2qf(i) = 6.0*(dph(i) + dph_kp1(i) - 2.0*q(n,i)); // a6 coefficient * -2
-          }
-
-          //--- Step 2b. -----------------------------------------------------------------
-          // Non-uniform/curvilinear: apply strict monotonicity constraint (Mignone eq 45)
-        } else {
-#pragma omp simd
-          for (int i=il; i<=iu; ++i) {
-            dph    (i) = std::min(dph    (i), std::max(q(n,i),q_km1(n,i)));
-            dph_kp1(i) = std::min(dph_kp1(i), std::max(q(n,i),q_kp1(n,i)));
-
-            dph    (i) = std::max(dph    (i), std::min(q(n,i),q_km1(n,i)));
-            dph_kp1(i) = std::max(dph_kp1(i), std::min(q(n,i),q_kp1(n,i)));
-          }
-        }
-
-        // Cache Riemann states for both non-/uniform limiters
-#pragma omp simd
-        for (int i=il; i<=iu; ++i) {
-          qminus(i) = dph(i  );
-          qplus(i) =  dph_kp1(i );
-        }
->>>>>>> 19feab23
-
-        //--- Step 3. --------------------------------------------------------------------
-        // Compute cell-centered difference stencils (MC section 2.4.1)
-#pragma omp simd
-<<<<<<< HEAD
+
+    //--- Step 3. --------------------------------------------------------------------
+    // Compute cell-centered difference stencils (MC section 2.4.1)
+#pragma omp simd
     for (int i=il; i<=iu; ++i) {
       dqf_minus(i) = q(n,i) - qminus(i); // (CS eq 25)
       dqf_plus(i)  = qplus(i) - q(n,i);
     }
 
-//--- Step 4a. ---------------------------------------------------------------------------
+    //--- Step 4a. -----------------------------------------------------------------------
     // For uniform Cartesian mesh: apply CS limiters to parabolic interpolant
     if (uniform_limiter[X3DIR]) {
 #pragma omp simd simdlen(SIMD_WIDTH)
@@ -1556,17 +850,18 @@
         Real qd = d2qf(i);
         Real qe = 0.0;
         if (SIGN(qa) == SIGN(qb) && SIGN(qa) == SIGN(qc) && SIGN(qa) == SIGN(qd)) {
-            // Extrema is smooth
-          qe = SIGN(qd)* std::min(std::min(C2*fabs(qa),C2*fabs(qb)),
-                                  std::min(C2*fabs(qc),fabs(qd))); // (CS eq 22)
-        }
-
-          // Check if 2nd derivative is close to roundoff error
-        qa = std::max(fabs(q_km1(n,i)),fabs(q_km2(n,i)));
-        qb = std::max(std::max(fabs(q(n,i)),fabs(q_kp1(n,i))), fabs(q_kp2(n,i)));
+          // Extrema is smooth
+          qe = SIGN(qd)* std::min(std::min(C2*std::fabs(qa),C2*std::fabs(qb)),
+                                  std::min(C2*std::fabs(qc),std::fabs(qd))); // (CS eq 22)
+        }
+
+        // Check if 2nd derivative is close to roundoff error
+        qa = std::max(std::fabs(q_km1(n,i)),std::fabs(q_km2(n,i)));
+        qb = std::max(std::max(std::fabs(q(n,i)),
+                               std::fabs(q_kp1(n,i))), std::fabs(q_kp2(n,i)));
 
         Real rho = 0.0;
-        if (fabs(qd) > (1.0e-12)*std::max(qa,qb)) {
+        if (std::fabs(qd) > (1.0e-12)*std::max(qa,qb)) {
           // Limiter is not sensitive to roundoff. Use limited ratio (MC eq 27)
           rho = qe/qd;
         }
@@ -1585,111 +880,21 @@
             qplus(i) = tmp_p;
           }
 
-        // No extrema detected
+          // No extrema detected
         } else {
           // Overshoot k-1/2,R / k,(-) state
-          if (fabs(dqf_minus(i)) >= 2.0*fabs(dqf_plus(i))) {
+          if (std::fabs(dqf_minus(i)) >= 2.0*std::fabs(dqf_plus(i))) {
             qminus(i) = tmp2_m;
           }
           // Overshoot k+1/2,L / k,(+) state
-          if (fabs(dqf_plus(i)) >= 2.0*fabs(dqf_minus(i))) {
+          if (std::fabs(dqf_plus(i)) >= 2.0*std::fabs(dqf_minus(i))) {
             qplus(i) = tmp2_p;
-=======
-        for (int i=il; i<=iu; ++i) {
-          dqf_minus(i) = q(n,i) - qminus(i); // (CS eq 25)
-          dqf_plus(i)  = qplus(i) - q(n,i);
-        }
-
-        //--- Step 4a. -------------------------------------------------------------------
-        // For uniform Cartesian mesh: apply CS limiters to parabolic interpolant
-        if (pmb->precon->uniform_limiter[X3DIR]) {
-#pragma omp simd simdlen(SIMD_WIDTH)
-          for (int i=il; i<=iu; ++i) {
-            Real qa_tmp = dqf_minus(i)*dqf_plus(i);
-            Real qb_tmp = (q_kp1(n,i) - q(n,i))*(q(n,i) - q_km1(n,i));
-
-            // Check if extrema is smooth
-            Real qa = d2qc_km1(i);
-            Real qb = d2qc(i);
-            Real qc = d2qc_kp1(i);
-            Real qd = d2qf(i);
-            Real qe = 0.0;
-            if (SIGN(qa) == SIGN(qb) && SIGN(qa) == SIGN(qc) && SIGN(qa) == SIGN(qd)) {
-              // Extrema is smooth
-              qe = SIGN(qd)* std::min(std::min(C2*std::fabs(qa), C2*std::fabs(qb)),
-                                      std::min(C2*std::fabs(qc),
-                                               std::fabs(qd))); // (CS eq 22)
-            }
-
-            // Check if 2nd derivative is close to roundoff error
-            qa = std::max(std::fabs(q_km1(n,i)), std::fabs(q_km2(n,i)));
-            qb = std::max(std::max(std::fabs(q(n,i)),
-                                   std::fabs(q_kp1(n,i))), std::fabs(q_kp2(n,i)));
-
-            Real rho = 0.0;
-            if (std::fabs(qd) > (1.0e-12)*std::max(qa,qb)) {
-              // Limiter is not sensitive to roundoff. Use limited ratio (MC eq 27)
-              rho = qe/qd;
-            }
-
-            Real tmp_m = q(n,i) - rho*dqf_minus(i);
-            Real tmp_p = q(n,i) + rho*dqf_plus(i);
-            Real tmp2_m = q(n,i) - 2.0*dqf_plus(i);
-            Real tmp2_p = q(n,i) + 2.0*dqf_minus(i);
-
-            // Check for local extrema
-            if (qa_tmp <= 0.0 || qb_tmp <= 0.0 ) {
-              // Check if relative change in limited 2nd deriv is > roundoff
-              if (rho <= (1.0 - (1.0e-12))) {
-                // Limit smooth extrema
-                qminus(i) = tmp_m; // (CS eq 23)
-                qplus(i) = tmp_p;
-              }
-
-              // No extrema detected
-            } else {
-              // Overshoot k-1/2,R / k,(-) state
-              if (std::fabs(dqf_minus(i)) >= 2.0*std::fabs(dqf_plus(i))) {
-                qminus(i) = tmp2_m;
-              }
-              // Overshoot k+1/2,L / k,(+) state
-              if (std::fabs(dqf_plus(i)) >= 2.0*std::fabs(dqf_minus(i))) {
-                qplus(i) = tmp2_p;
-              }
-            }
-          }
-
-          //--- Step 4b. -----------------------------------------------------------------
-          // Non-uniform/curvilinear mesh: apply Mignone limiters to parabolic interpolant
-          // Note, the Mignone limiter does not check for cell-averaged extrema:
-        } else {
-          for (int i=il; i<=iu; ++i) {
-            Real qa = dqf_minus(i)*dqf_plus(i);
-            if (qa <= 0.0) { // Local extrema detected
-              qminus(i) = q(n,i);
-              qplus(i) = q(n,i);
-            } else { // No extrema detected
-              // could delete hplus_ratio_k() arrays for curvilinear PPMx3
-              // Overshoot k-1/2,R / k,(-) state
-              if (std::fabs(dqf_minus(i)) >= prec->hplus_ratio_k(k)
-                  *std::fabs(dqf_plus(i))) {
-                qminus(i) = q(n,i) - prec->hplus_ratio_k(k)*dqf_plus(i);
-              }
-              // Overshoot k+1/2,L / k,(+) state
-              if (std::fabs(dqf_plus(i)) >= prec->hminus_ratio_k(k)
-                  *std::fabs(dqf_minus(i))) {
-                qplus(i) = q(n,i) + prec->hminus_ratio_k(k)*dqf_minus(i);
-              }
-            }
->>>>>>> 19feab23
-          }
-        }
-      }
-
-<<<<<<< HEAD
-//--- Step 4b. ---------------------------------------------------------------------------
-    // Non-uniform/curvilinear mesh: apply Mignone limiters to parabolic interpolant
-    // Note, the Mignone limiter does not check for cell-averaged extrema:
+          }
+        }
+      }
+      //--- Step 4b. ---------------------------------------------------------------------
+      // Non-uniform/curvilinear mesh: apply Mignone limiters to parabolic interpolant
+      // Note, the Mignone limiter does not check for cell-averaged extrema:
     } else {
       for (int i=il; i<=iu; ++i) {
         Real qa = dqf_minus(i)*dqf_plus(i);
@@ -1699,36 +904,20 @@
         } else { // No extrema detected
           // could delete hplus_ratio_k() arrays for curvilinear PPMx3
           // Overshoot k-1/2,R / k,(-) state
-          if (fabs(dqf_minus(i)) >= hplus_ratio_k(k)*fabs(dqf_plus(i))) {
+          if (std::fabs(dqf_minus(i)) >= hplus_ratio_k(k)*std::fabs(dqf_plus(i))) {
             qminus(i) = q(n,i) - hplus_ratio_k(k)*dqf_plus(i);
           }
           // Overshoot k+1/2,L / k,(+) state
-          if (fabs(dqf_plus(i)) >= hminus_ratio_k(k)*fabs(dqf_minus(i))) {
+          if (std::fabs(dqf_plus(i)) >= hminus_ratio_k(k)*std::fabs(dqf_minus(i))) {
             qplus(i) = q(n,i) + hminus_ratio_k(k)*dqf_minus(i);
           }
-=======
-        //--- Step 5. --------------------------------------------------------------------
-        // Convert limited cell-centered values to interface-centered L/R Riemann states
-        // both L/R values defined over [il,iu]
-#pragma omp simd
-        for (int i=il; i<=iu; ++i) {
-          ql_kph(n,i ) = qplus(i);
-          qr_kmh(n,i ) = qminus(i);
->>>>>>> 19feab23
-        }
-      } // end char PPM loop over NWAVE
-
-      // Project limited slope back to primitive variables, if necessary
-      if (pmb->precon->characteristic_reconstruction) {
-        RightEigenmatrixDotVector(pmb,IVZ,il,iu,bx,wc,ql_kph);
-        RightEigenmatrixDotVector(pmb,IVZ,il,iu,bx,wc,qr_kmh);
-      }
-    }
-
-      // compute ql_(k+1/2) and qr_(k-1/2)
-      for (int n=0; n<(NWAVE); ++n) {
-#pragma omp simd
-<<<<<<< HEAD
+        }
+      }
+    }
+    //--- Step 5. --------------------------------------------------------------------
+    // Convert limited cell-centered values to interface-centered L/R Riemann states
+    // both L/R values defined over [il,iu]
+#pragma omp simd
     for (int i=il; i<=iu; ++i) {
       ql_kph(n,i ) = qplus(i);
       qr_kmh(n,i ) = qminus(i);
@@ -1755,20 +944,5 @@
     pmy_block_->peos->ApplyPrimitiveFloors(wl, k, j, i);
     pmy_block_->peos->ApplyPrimitiveFloors(wr, k, j, i);
   }
-=======
-        for (int i=il; i<=iu; ++i) {
-          wl(n,k+1,j,i) = ql_kph(n,i);
-          wr(n,k  ,j,i) = qr_kmh(n,i);
-        }
-      }
-#pragma omp simd
-      for (int i=il; i<=iu; ++i) {
-        // Reapply EOS floors to both L/R reconstructed primitive states
-        pmb->peos->ApplyPrimitiveFloors(wl, k+1, j, i);
-        pmb->peos->ApplyPrimitiveFloors(wr, k, j, i);
-      }
-    }
-  }
->>>>>>> 19feab23
   return;
 }
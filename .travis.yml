# .travis.yml
# Defines build matrix and regression tests for Travis CI
language: cpp
branches:
  only:
  - master
  - dust
  - mhd4_3D
# Default build matrix is 4x Ubuntu builds (inherit the default stage name "test"):
os:
  - linux
dist: trusty
sudo: false # use faster container-based build
addons:
  apt:
    sources:
      - llvm-toolchain-trusty-5.0
    packages:
      - "python3"
      - "python3-pip"
      - "clang-5.0"  # Ubuntu 14.04 ships wit Clang 3.5.0 as of 2018-10-29
# OpenMPI and MPICH implementations:
env:
  matrix:
    - MPI_CHOICE=mpich
    - MPI_CHOICE=openmpi
compiler:
  - g++
  - clang++
# Define Ubuntu build caches (cache ignored inside "include:" matrix)
cache:
  pip: true # Caching NumPy for regression test script
  directories: # TODO(felker): sync "version_str=" lines in install scripts with cache dir names
    # For caching Linux source directories:
    - openmpi-3.0.2
    - mpich-3.2.1
    # Caching Linux install directories:
    - openmpi
    - mpich
    - fftw
    - fftw-3.3.8
    - hdf5
    - hdf5-1.10.4

# Explicitly includilng the 2x macOS jobs in build matrix (inherit the default stage name "test")
# Must specify complete build details, or the jobs will inherit
# the first value in the above arrays. Could encapsulate in script
# --------------
# History of Travis CI default osx_image (date = when used in this file)
# (2018-10-30) xcode9.4 on macOS 10.13 High Sierra (requies softwareupdate workaround)
# (2018-04-11) xcode8.3 on macOS 10.12 Sierra
# TODO(felker): improve syncing of osx "softwareupdate" cmd xcode version argument in
# tst/ci/travis/ install_mpich.sh, install_openmpi.sh (workaround for Homebrew GCC)
matrix:
  include:
    - os: osx
      osx_image: xcode10.1
      compiler: clang++
      addons:
      env:
        - MPI_CHOICE=mpich
      # Override Linux cache mapping
      cache:
        pip: true
        directories:
          - "/usr/local/Cellar/mpich/"
          - "/usr/local/Cellar/open-mpi/"
          - "/usr/local/Cellar/libevent/"
          - "/usr/local/Cellar/szip/"
          # Cached Homebrew install of OpenMPI needs libevent 2.1.6 symlink:
          - "/usr/local/opt/libevent"
          # For caching macOS Homebrew installation symlinks:
          - openmpi
          - mpich
          - fftw
          - "/usr/local/Cellar/fftw/"
          - hdf5
          - "/usr/local/Cellar/hdf5/"
    - os: osx
      osx_image: xcode10.1
      compiler: clang++
      addons:
      env:
        - MPI_CHOICE=openmpi
        - TMPDIR=/tmp
      # Cache is shared with other osx build with MPICH
      cache:
        pip: true
        directories:
          - "/usr/local/Cellar/mpich/"
          - "/usr/local/Cellar/open-mpi/"
          - "/usr/local/Cellar/libevent/"
          - "/usr/local/Cellar/szip/"
          - "/usr/local/opt/libevent"
          - openmpi
          - mpich
          - fftw
          - "/usr/local/Cellar/fftw/"
          - hdf5
          - "/usr/local/Cellar/hdf5/"
    # Run style checks only once: inherits first value of each Build Matrix dimension
    # (Ubuntu, GCC, MPICH). 'job: include:' is an alias for 'matrix: include:'
    # Test PEP 8 style compliance for .py files:
    - stage: python linter
      before_install: skip
      install: skip
<<<<<<< HEAD
      script: python3 -m flake8 --exclude=cpplint.py,openmpi-*; echo "Finished linting Python files with flake8"
=======
      addons:
        apt:
          packages:
            - "python3"
            - "python3-pip"
      env:
      compiler:
      script: python3 -m flake8 --exclude=cpplint.py,openmpi-* && echo "Finished linting Python files with flake8"
>>>>>>> 19d2bf73
    # Test Google C++ Style Guide adherence for .cpp, .hpp files:
    - stage: c++ linter
      before_install: skip
      install: skip
      before_script: skip
      addons:
      env:
      compiler:
      # "python" must point to Py2 distro, otherwise cpplint.py will silently quit while checking 1st file
      script: cd tst/style/ && ./cpplint_athena.sh

# Recommended by Travis CI documentation to unset these for MPI builds to prevent conflicts
before_install:
  - test -n $CC  && unset CC
  # Cache compiler variable from Travis CI Build Matrix before unsetting
  - export TEMP_CXX=$CXX
  - test -n $CXX && unset CXX
# Install OpenMPI, MPICH, and FFTW
install:
  - travis_wait 45 bash ./tst/ci/travis/install_mpich.sh
  - travis_wait 45 bash ./tst/ci/travis/install_openmpi.sh
  - bash ./tst/ci/travis/install_fftw.sh
  - bash ./tst/ci/travis/install_hdf5.sh
  - export PATH=$TRAVIS_BUILD_DIR/fftw/bin/:$TRAVIS_BUILD_DIR/hdf5/bin/:$PATH
  - export CPATH=$TRAVIS_BUILD_DIR/fftw/include/:$TRAVIS_BUILD_DIR/hdf5/include/$CPATH
  - export LD_LIBRARY_PATH=$TRAVIS_BUILD_DIR/fftw/share/:$TRAVIS_BUILD_DIR/hdf5/lib/:$LD_LIBRARY_PATH
  - export LIBRARY_PATH=$TRAVIS_BUILD_DIR/fftw/lib/:$TRAVIS_BUILD_DIR/hdf5/lib/:$LIBRARY_PATH
  # Check fix for OpenMPI version > 2.0 and macOS version > Sierra tmpdir length issue
  - echo $TMPDIR || true
# Install Python module dependencies for run_tests.py, utils/athena.py
before_script:
  - if [ "$TRAVIS_OS_NAME" == "osx" ]; then brew upgrade python3 || true; fi
  - python3 -m pip install --upgrade --user pip
  - pip3 install --user numpy || true # --user is necessary, since no virtualenv, sudo
  - pip3 install --user flake8 || true
  - pip3 install --user h5py || true # needed only for outputs/all_outputs.py test

# Above Build Matrix expansion is assigned to default stage name "test";
# Run subset of regression test suite on all build environments
script: ./tst/ci/travis/run_tests_travis.sh

# Specify order of stages; build matrix of regression tests will only run if linters pass
stages:
  - python linter
  - c++ linter
  - test

# Codecov coverage analysis
after_success:
  - bash <(curl -s https://codecov.io/bash) -t ccdc959e-e2c3-4811-95c6-512151b39471 -X gcov || echo "Codecov did not collect coverage reports"
notifications:
  email:
    on_success: change
    on_failure: always
  slack:
    rooms:
      secure: lQpuacMeYX8RWntTWyNbcaKfLw6gFIwkWfvnqfdpC/PDqB96R3BmfH2Yi6ZQyUOq+dD/QFGpmqJ0YEGD91hwPCaR9P5LMqhhbAbUC3ON23E3vhm33eynGjq7Y492UrQ1vFMUMAzl6mEi+OoSaKpMNi6OSXBEYs2KfxDlwTMWKbw+9pvGS8ydt8RFcsjofeQOeKWH/x09vTwHqsbwaNB0+GzotcbZQ8PQuT9Lot9OER1qiO1JXWzSce9PrJI1mPBWN094cDK3Na8fzUHq6qsY+G+dgTW45/gJjgO3nRawZd/XrY5iZsDKJ1t8XbC8GbHVxZzMcd+g0VEfaV5c4O8U20xBiWwdw8NmbgZB2sSxVi7wLhqDc6a/8brXx92gIP64AA+UTYXVYykU4/IlQqJs74EgAemTQOEHLO3j8ylK832+XS7JHmio9rjRb3y0meF+uWP5xZ71xBSLQcmvEVAJo5fsrK5SxXHkfvNb2ydjp2i+cUiUPlBXtY1HV7JCTnziqFwQvToA7/Z8/Bw/jaV1p2yQHMXTq0LzqiqNOq8aRiMPkMTwI4Hc6wIHkapfInqHGaqoYRbm9qqbbp6VcHmUjwRdVh0xv87PbHiLtgucV8Lq58isqXaZ42Xr5jJc3dKBx9XbDWWYBTMZgJti5Ye0BI4JR7AMjA67Td2FesG60W0=
    on_success: always
    on_failure: always<|MERGE_RESOLUTION|>--- conflicted
+++ resolved
@@ -104,9 +104,6 @@
     - stage: python linter
       before_install: skip
       install: skip
-<<<<<<< HEAD
-      script: python3 -m flake8 --exclude=cpplint.py,openmpi-*; echo "Finished linting Python files with flake8"
-=======
       addons:
         apt:
           packages:
@@ -115,7 +112,6 @@
       env:
       compiler:
       script: python3 -m flake8 --exclude=cpplint.py,openmpi-* && echo "Finished linting Python files with flake8"
->>>>>>> 19d2bf73
     # Test Google C++ Style Guide adherence for .cpp, .hpp files:
     - stage: c++ linter
       before_install: skip
